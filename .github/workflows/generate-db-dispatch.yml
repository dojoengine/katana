name: generate-test-db-dispatch
on:
  workflow_dispatch:

jobs:
  generate-database:
    runs-on: ubuntu-latest

    container:
<<<<<<< HEAD
      image: ghcr.io/dojoengine/dojo-dev:v1.1.0
    steps:
      # Workaround described here: https://github.com/actions/checkout/issues/760
      - uses: actions/checkout@v3
      - run: git config --global --add safe.directory "$GITHUB_WORKSPACE"

      - name: Build Katana
        run: |
          cargo build -r -p katana

      - name: Start Katana
        run: |
          mkdir -p /tmp/katana_db
          /target/release/katana --db-dir /tmp/katana_db --chain tests/fixtures/test-chain &
          # Give some time for Katana to start
          sleep 5
=======
      image: ghcr.io/dojoengine/dojo-dev:v1.2.2
>>>>>>> b563ba3d

    permissions:
      contents: write
      pull-requests: write

    steps:
      - name: checkout repo
        uses: actions/checkout@v4

      - name: Start Katana
        run: |
          ./scripts/generate-test-db.sh

      - id: version_info
        run: |
          DATE=$(date +%Y%m%d%H%M%S)
          echo "version=db-update-${DATE}" >> $GITHUB_OUTPUT

      - name: Create Pull Request
        uses: peter-evans/create-pull-request@v5
        with:
          token: ${{ secrets.CREATE_PR_TOKEN }}
          add-paths: |
            tests/fixtures/katana_db.tar.gz
          title: "Update test database: ${{ steps.version_info.outputs.version }}"
          commit-message: "Update test database from Dojo project: ${{ steps.version_info.outputs.version }}"
          branch: db-update-${{ steps.version_info.outputs.version }}
          base: main
          delete-branch: true<|MERGE_RESOLUTION|>--- conflicted
+++ resolved
@@ -7,26 +7,7 @@
     runs-on: ubuntu-latest
 
     container:
-<<<<<<< HEAD
-      image: ghcr.io/dojoengine/dojo-dev:v1.1.0
-    steps:
-      # Workaround described here: https://github.com/actions/checkout/issues/760
-      - uses: actions/checkout@v3
-      - run: git config --global --add safe.directory "$GITHUB_WORKSPACE"
-
-      - name: Build Katana
-        run: |
-          cargo build -r -p katana
-
-      - name: Start Katana
-        run: |
-          mkdir -p /tmp/katana_db
-          /target/release/katana --db-dir /tmp/katana_db --chain tests/fixtures/test-chain &
-          # Give some time for Katana to start
-          sleep 5
-=======
       image: ghcr.io/dojoengine/dojo-dev:v1.2.2
->>>>>>> b563ba3d
 
     permissions:
       contents: write
