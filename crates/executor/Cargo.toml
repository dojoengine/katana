--- conflicted
+++ resolved
@@ -48,12 +48,4 @@
 
 [[bench]]
 harness = false
-<<<<<<< HEAD
-name = "execution"
-
-[[bench]]
-harness = false
-name = "concurrent"
-=======
-name = "execution"
->>>>>>> 80ee2f4c
+name = "execution"