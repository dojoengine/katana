use katana_chain_spec::ChainSpec;
use katana_genesis::allocation::GenesisAllocation;
use katana_genesis::constant::DEFAULT_ETH_FEE_TOKEN_ADDRESS;
use katana_primitives::chain::ChainId;
use katana_primitives::contract::{ContractAddress, Nonce};
use katana_primitives::da::DataAvailabilityMode;
<<<<<<< HEAD
use katana_primitives::env::VersionedConstantsOverrides;
=======
>>>>>>> a17d6e6b
use katana_primitives::fee::{AllResourceBoundsMapping, ResourceBounds, ResourceBoundsMapping};
use katana_primitives::transaction::ExecutableTxWithHash;
use katana_primitives::utils::transaction::compute_invoke_v3_tx_hash;
use katana_primitives::Felt;
use katana_rpc_types::broadcasted::BroadcastedInvokeTx;
use katana_rpc_types::{BroadcastedTx, BroadcastedTxWithChainId};
use starknet::accounts::{Account, ExecutionEncoder, ExecutionEncoding, SingleOwnerAccount};
use starknet::core::types::{BlockId, BlockTag, Call};
use starknet::macros::{felt, selector};
use starknet::providers::jsonrpc::HttpTransport;
use starknet::providers::{JsonRpcClient, Url};
use starknet::signers::{LocalWallet, Signer, SigningKey};

use super::chain;

#[allow(unused)]
pub fn invoke_executable_tx(
    address: ContractAddress,
    private_key: Felt,
    chain_id: ChainId,
    nonce: Nonce,
    max_fee: Felt,
    signed: bool,
) -> ExecutableTxWithHash {
    let url = "http://localhost:5050";
    let provider = JsonRpcClient::new(HttpTransport::new(Url::try_from(url).unwrap()));
    let signer = LocalWallet::from_signing_key(SigningKey::from_secret_scalar(private_key));

    let mut account = SingleOwnerAccount::new(
        &provider,
        &signer,
        address.into(),
        chain_id.into(),
        ExecutionEncoding::New,
    );

    account.set_block_id(BlockId::Tag(BlockTag::PreConfirmed));

    let calls = vec![Call {
        to: DEFAULT_ETH_FEE_TOKEN_ADDRESS.into(),
        selector: selector!("transfer"),
        calldata: vec![felt!("0x1"), felt!("0x99"), felt!("0x0")],
    }];

    let tip = 0;
    let l1_gas = ResourceBounds { max_amount: 0, max_price_per_unit: 0 };
    let l2_gas = ResourceBounds { max_amount: 0, max_price_per_unit: 0 };
    let l1_data_gas = ResourceBounds { max_amount: 0, max_price_per_unit: 0 };

    let nonce_da_mode = DataAvailabilityMode::L1;
    let fee_da_mode = DataAvailabilityMode::L1;
    let calldata = account.encode_calls(&calls);

    let hash = compute_invoke_v3_tx_hash(
        account.address(),
        &calldata,
        tip,
        &l1_gas,
        &l2_gas,
        Some(&l1_data_gas),
        &[],
        chain_id.into(),
        nonce,
        &nonce_da_mode,
        &fee_da_mode,
        &[],
        false,
    );

    let signature = if signed {
        let signature = tokio::runtime::Builder::new_current_thread()
            .enable_all()
            .build()
            .unwrap()
            .block_on(signer.sign_hash(&hash))
            .unwrap();

        vec![signature.r, signature.s]
    } else {
        vec![]
    };

    let resource_bounds = ResourceBoundsMapping::All(AllResourceBoundsMapping {
        l1_gas: ResourceBounds {
            max_amount: l1_gas.max_amount,
            max_price_per_unit: l1_gas.max_price_per_unit,
        },
        l1_data_gas: ResourceBounds {
            max_amount: l1_data_gas.max_amount,
            max_price_per_unit: l1_data_gas.max_price_per_unit,
        },
        l2_gas: ResourceBounds {
            max_amount: l2_gas.max_amount,
            max_price_per_unit: l2_gas.max_price_per_unit,
        },
    });

    let mut broadcasted_tx = BroadcastedInvokeTx {
        is_query: false,
        sender_address: account.address().into(),
        calldata,
        signature,
        nonce,
        resource_bounds: resource_bounds.into(),
        tip: tip.into(),
        paymaster_data: vec![],
        account_deployment_data: vec![],
        nonce_data_availability_mode: nonce_da_mode,
        fee_data_availability_mode: fee_da_mode,
    };

    if !signed {
        broadcasted_tx.signature = vec![]
    }

    BroadcastedTxWithChainId { tx: BroadcastedTx::Invoke(broadcasted_tx), chain: chain_id }.into()
}

#[rstest::fixture]
fn signed() -> bool {
    true
}

#[rstest::fixture]
<<<<<<< HEAD
pub fn executable_tx(
    signed: bool,
    chain: &ChainSpec,
    cfg: VersionedConstantsOverrides,
) -> ExecutableTxWithHash {
=======
pub fn executable_tx(signed: bool, chain: &ChainSpec) -> ExecutableTxWithHash {
>>>>>>> a17d6e6b
    let (addr, alloc) = chain.genesis().allocations.first_key_value().expect("should have account");

    let GenesisAllocation::Account(account) = alloc else {
        panic!("should be account");
    };

    invoke_executable_tx(
        *addr,
        account.private_key().unwrap(),
        chain.id(),
        Felt::ZERO,
        // this is an arbitrary large fee so that it doesn't fail
        felt!("0x999999999999999"),
        signed,
    )
}

#[rstest::fixture]
<<<<<<< HEAD
pub fn executable_tx_without_max_fee(
    signed: bool,
    chain: &ChainSpec,
    cfg: VersionedConstantsOverrides,
) -> ExecutableTxWithHash {
=======
pub fn executable_tx_without_max_fee(signed: bool, chain: &ChainSpec) -> ExecutableTxWithHash {
>>>>>>> a17d6e6b
    let (addr, alloc) = chain.genesis().allocations.first_key_value().expect("should have account");

    let GenesisAllocation::Account(account) = alloc else {
        panic!("should be account");
    };

    invoke_executable_tx(
        *addr,
        account.private_key().unwrap(),
        chain.id(),
        Felt::ZERO,
        Felt::ZERO,
        signed,
    )
}<|MERGE_RESOLUTION|>--- conflicted
+++ resolved
@@ -4,10 +4,6 @@
 use katana_primitives::chain::ChainId;
 use katana_primitives::contract::{ContractAddress, Nonce};
 use katana_primitives::da::DataAvailabilityMode;
-<<<<<<< HEAD
-use katana_primitives::env::VersionedConstantsOverrides;
-=======
->>>>>>> a17d6e6b
 use katana_primitives::fee::{AllResourceBoundsMapping, ResourceBounds, ResourceBoundsMapping};
 use katana_primitives::transaction::ExecutableTxWithHash;
 use katana_primitives::utils::transaction::compute_invoke_v3_tx_hash;
@@ -132,15 +128,7 @@
 }
 
 #[rstest::fixture]
-<<<<<<< HEAD
-pub fn executable_tx(
-    signed: bool,
-    chain: &ChainSpec,
-    cfg: VersionedConstantsOverrides,
-) -> ExecutableTxWithHash {
-=======
 pub fn executable_tx(signed: bool, chain: &ChainSpec) -> ExecutableTxWithHash {
->>>>>>> a17d6e6b
     let (addr, alloc) = chain.genesis().allocations.first_key_value().expect("should have account");
 
     let GenesisAllocation::Account(account) = alloc else {
@@ -159,15 +147,7 @@
 }
 
 #[rstest::fixture]
-<<<<<<< HEAD
-pub fn executable_tx_without_max_fee(
-    signed: bool,
-    chain: &ChainSpec,
-    cfg: VersionedConstantsOverrides,
-) -> ExecutableTxWithHash {
-=======
 pub fn executable_tx_without_max_fee(signed: bool, chain: &ChainSpec) -> ExecutableTxWithHash {
->>>>>>> a17d6e6b
     let (addr, alloc) = chain.genesis().allocations.first_key_value().expect("should have account");
 
     let GenesisAllocation::Account(account) = alloc else {
