--- conflicted
+++ resolved
@@ -74,24 +74,23 @@
     let nonce = state_provider.nonce(main_account).unwrap().expect("nonce should exist");
     assert_eq!(nonce, 2u64.into(), "account nonce is updated");
 
-<<<<<<< HEAD
-    // let updated_main_acc_balance = state_provider
-    //     .storage(
-    //         cfg_env.fee_token_addresses.eth,
-    //         // the storage slot of the lower half of the fee balance
-    //         get_storage_var_address("ERC20_balances", &[main_account.into()]).unwrap(), //
-    // felt!("0x6e78596cd9cb5c7ef89ba020ffb848c0926c43c652ac5f9e219d0c8267caefe"),     )
-    //     .unwrap()
-    //     .expect("storage should exist");
-
-    // let actual_new_acc_balance = state_provider
-    //     .storage(
-    //         cfg_env.fee_token_addresses.eth,
-    //         // the storage slot of the lower half of the fee balance
-    //         get_storage_var_address("ERC20_balances", &[new_acc.into()]).unwrap(),
-    //     )
-    //     .unwrap()
-    //     .expect("storage should exist");
+    let updated_main_acc_balance = state_provider
+        .storage(
+            factory.chain().fee_contracts().eth,
+            // the storage slot of the lower half of the fee balance
+            get_storage_var_address("ERC20_balances", &[main_account.into()]).unwrap(), // felt!("0x6e78596cd9cb5c7ef89ba020ffb848c0926c43c652ac5f9e219d0c8267caefe"),
+        )
+        .unwrap()
+        .expect("storage should exist");
+
+    let actual_new_acc_balance = state_provider
+        .storage(
+            factory.chain().fee_contracts().eth,
+            // the storage slot of the lower half of the fee balance
+            get_storage_var_address("ERC20_balances", &[new_acc.into()]).unwrap(),
+        )
+        .unwrap()
+        .expect("storage should exist");
 
     // assert!(
     //     updated_main_acc_balance < Felt::from(DEFAULT_PREFUNDED_ACCOUNT_BALANCE),
@@ -99,31 +98,6 @@
     // );
     // assert_eq!(actual_new_acc_balance, felt!("0x9999999999999999"), "account balance is
     // updated");
-=======
-    let updated_main_acc_balance = state_provider
-        .storage(
-            factory.chain().fee_contracts().eth,
-            // the storage slot of the lower half of the fee balance
-            get_storage_var_address("ERC20_balances", &[main_account.into()]).unwrap(), // felt!("0x6e78596cd9cb5c7ef89ba020ffb848c0926c43c652ac5f9e219d0c8267caefe"),
-        )
-        .unwrap()
-        .expect("storage should exist");
-
-    let actual_new_acc_balance = state_provider
-        .storage(
-            factory.chain().fee_contracts().eth,
-            // the storage slot of the lower half of the fee balance
-            get_storage_var_address("ERC20_balances", &[new_acc.into()]).unwrap(),
-        )
-        .unwrap()
-        .expect("storage should exist");
-
-    assert!(
-        updated_main_acc_balance < Felt::from(DEFAULT_PREFUNDED_ACCOUNT_BALANCE),
-        "sender balance should decrease"
-    );
-    assert_eq!(actual_new_acc_balance, felt!("0x9999999999999999"), "account balance is updated");
->>>>>>> a17d6e6b
 
     // assert that the sierra class is declared
     let expected_class_hash = felt!("0x420");
@@ -178,35 +152,19 @@
     );
     assert_eq!(actual_new_acc_nonce, Some(1u64.into()), "account nonce is updated");
 
-<<<<<<< HEAD
-    // let updated_new_acc_balance = state_provider
-    //     .storage(
-    //         cfg_env.fee_token_addresses.eth,
-    //         // the storage slot of the lower half of the fee balance
-    //         felt!("0x7c8bacc8c8a7db5e5d4e22ab58750239183ae3e08b17a07a486f85fe8aee391"),
-    //     )
-    //     .unwrap()
-    //     .expect("storage should exist");
+    let updated_new_acc_balance = state_provider
+        .storage(
+            factory.chain().fee_contracts().eth,
+            // the storage slot of the lower half of the fee balance
+            felt!("0x7c8bacc8c8a7db5e5d4e22ab58750239183ae3e08b17a07a486f85fe8aee391"),
+        )
+        .unwrap()
+        .expect("storage should exist");
 
     // assert!(
     //     updated_new_acc_balance < felt!("0x9999999999999999"),
     //     "account balance should be updated"
     // );
-=======
-    let updated_new_acc_balance = state_provider
-        .storage(
-            factory.chain().fee_contracts().eth,
-            // the storage slot of the lower half of the fee balance
-            felt!("0x7c8bacc8c8a7db5e5d4e22ab58750239183ae3e08b17a07a486f85fe8aee391"),
-        )
-        .unwrap()
-        .expect("storage should exist");
-
-    assert!(
-        updated_new_acc_balance < felt!("0x9999999999999999"),
-        "account balance should be updated"
-    );
->>>>>>> a17d6e6b
 
     // block 3
     //
