use katana_genesis::constant::DEFAULT_ETH_FEE_TOKEN_ADDRESS;
use katana_primitives::block::GasPrices;
<<<<<<< HEAD
use katana_primitives::env::{BlockEnv, FeeTokenAddressses, VersionedConstantsOverrides};
=======
use katana_primitives::env::BlockEnv;
>>>>>>> a17d6e6b
use katana_primitives::transaction::{ExecutableTxWithHash, InvokeTx, InvokeTxV1};
use katana_primitives::Felt;
use starknet::macros::{felt, selector};

pub fn tx() -> ExecutableTxWithHash {
    let invoke = InvokeTx::V1(InvokeTxV1 {
        sender_address: felt!("0x1").into(),
        calldata: vec![
            DEFAULT_ETH_FEE_TOKEN_ADDRESS.into(),
            selector!("transfer"),
            Felt::THREE,
            felt!("0x100"),
            Felt::ONE,
            Felt::ZERO,
        ],
        max_fee: 10_000,
        ..Default::default()
    });

    ExecutableTxWithHash::new(invoke.into())
}

<<<<<<< HEAD
pub fn envs() -> (BlockEnv, VersionedConstantsOverrides) {
    let block = BlockEnv {
        l1_gas_prices: GasPrices::MIN,
        sequencer_address: felt!("0x1337").into(),
        ..Default::default()
    };
    let cfg = VersionedConstantsOverrides {
        max_recursion_depth: Some(100),
        validate_max_n_steps: Some(4_000_000),
        invoke_tx_max_n_steps: Some(4_000_000),
        // fee_token_addresses: FeeTokenAddressses {
        //     eth: DEFAULT_ETH_FEE_TOKEN_ADDRESS,
        //     strk: DEFAULT_ETH_FEE_TOKEN_ADDRESS,
        // },
        ..Default::default()
    };

    (block, cfg)
=======
pub fn envs() -> BlockEnv {
    BlockEnv {
        l1_gas_prices: GasPrices::MIN,
        sequencer_address: felt!("0x1337").into(),
        ..Default::default()
    }
>>>>>>> a17d6e6b
}<|MERGE_RESOLUTION|>--- conflicted
+++ resolved
@@ -1,10 +1,6 @@
 use katana_genesis::constant::DEFAULT_ETH_FEE_TOKEN_ADDRESS;
 use katana_primitives::block::GasPrices;
-<<<<<<< HEAD
-use katana_primitives::env::{BlockEnv, FeeTokenAddressses, VersionedConstantsOverrides};
-=======
 use katana_primitives::env::BlockEnv;
->>>>>>> a17d6e6b
 use katana_primitives::transaction::{ExecutableTxWithHash, InvokeTx, InvokeTxV1};
 use katana_primitives::Felt;
 use starknet::macros::{felt, selector};
@@ -27,31 +23,10 @@
     ExecutableTxWithHash::new(invoke.into())
 }
 
-<<<<<<< HEAD
-pub fn envs() -> (BlockEnv, VersionedConstantsOverrides) {
-    let block = BlockEnv {
-        l1_gas_prices: GasPrices::MIN,
-        sequencer_address: felt!("0x1337").into(),
-        ..Default::default()
-    };
-    let cfg = VersionedConstantsOverrides {
-        max_recursion_depth: Some(100),
-        validate_max_n_steps: Some(4_000_000),
-        invoke_tx_max_n_steps: Some(4_000_000),
-        // fee_token_addresses: FeeTokenAddressses {
-        //     eth: DEFAULT_ETH_FEE_TOKEN_ADDRESS,
-        //     strk: DEFAULT_ETH_FEE_TOKEN_ADDRESS,
-        // },
-        ..Default::default()
-    };
-
-    (block, cfg)
-=======
 pub fn envs() -> BlockEnv {
     BlockEnv {
         l1_gas_prices: GasPrices::MIN,
         sequencer_address: felt!("0x1337").into(),
         ..Default::default()
     }
->>>>>>> a17d6e6b
 }