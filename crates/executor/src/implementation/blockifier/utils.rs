use std::collections::{BTreeMap, BTreeSet};
use std::str::FromStr;
use std::sync::Arc;

use blockifier::blockifier_versioned_constants::VersionedConstants;
use blockifier::bouncer::{Bouncer, BouncerConfig};
use blockifier::context::{BlockContext, ChainInfo, FeeTokenAddresses};
use blockifier::execution::contract_class::{
    CompiledClassV0, CompiledClassV1, RunnableCompiledClass,
};
use blockifier::fee::fee_utils::get_fee_by_gas_vector;
use blockifier::state::cached_state::{self, TransactionalState};
use blockifier::state::state_api::{StateReader, UpdatableState};
use blockifier::transaction::account_transaction::{
    AccountTransaction, ExecutionFlags as BlockifierExecutionFlags,
};
use blockifier::transaction::objects::{HasRelatedFeeType, TransactionExecutionInfo};
use blockifier::transaction::transaction_execution::Transaction;
use blockifier::transaction::transactions::ExecutableTransaction;
use cairo_vm::types::errors::program_errors::ProgramError;
use katana_chain_spec::ChainSpec;
use katana_primitives::chain::NamedChainId;
use katana_primitives::env::{BlockEnv, VersionedConstantsOverrides};
use katana_primitives::fee::{FeeInfo, PriceUnit, ResourceBoundsMapping};
use katana_primitives::state::{StateUpdates, StateUpdatesWithClasses};
use katana_primitives::transaction::{
    DeclareTx, DeployAccountTx, ExecutableTx, ExecutableTxWithHash, InvokeTx,
};
use katana_primitives::{class, fee};
use katana_provider::api::contract::ContractClassProvider;
use num_traits::Zero;
use starknet::core::utils::parse_cairo_short_string;
use starknet_api::block::{
    BlockInfo, BlockNumber, BlockTimestamp, FeeType, GasPriceVector, GasPrices, NonzeroGasPrice,
    StarknetVersion,
};
use starknet_api::contract_class::{ClassInfo, SierraVersion};
use starknet_api::core::{
    self, ChainId, ClassHash, CompiledClassHash, ContractAddress, EntryPointSelector, Nonce,
};
use starknet_api::data_availability::DataAvailabilityMode;
use starknet_api::executable_transaction::{
    DeclareTransaction, DeployAccountTransaction, InvokeTransaction, L1HandlerTransaction,
};
use starknet_api::transaction::fields::{
    AccountDeploymentData, AllResourceBounds, Calldata, ContractAddressSalt, Fee, PaymasterData,
    ResourceBounds, Tip, TransactionSignature, ValidResourceBounds,
};
use starknet_api::transaction::{
    DeclareTransaction as ApiDeclareTransaction, DeclareTransactionV0V1, DeclareTransactionV2,
    DeclareTransactionV3, DeployAccountTransaction as ApiDeployAccountTransaction,
    DeployAccountTransactionV1, DeployAccountTransactionV3,
    InvokeTransaction as ApiInvokeTransaction, InvokeTransactionV3, TransactionHash,
    TransactionVersion,
};

use super::state::CachedState;
use crate::abstraction::ExecutionFlags;
use crate::utils::build_receipt;
use crate::{ExecutionError, ExecutionResult, ExecutorResult};

#[tracing::instrument(level = "trace", target = "executor", skip_all, fields(type = tx.transaction.r#type().as_ref(), validate = simulation_flags.account_validation()))]
pub fn transact<S: StateReader>(
    state: &mut cached_state::CachedState<S>,
    block_context: &BlockContext,
    simulation_flags: &ExecutionFlags,
    tx: ExecutableTxWithHash,
    bouncer: Option<&mut Bouncer>,
) -> ExecutorResult<ExecutionResult> {
    fn transact_inner<U: UpdatableState>(
        state: &mut U,
        block_context: &BlockContext,
        tx: Transaction,
    ) -> Result<(TransactionExecutionInfo, FeeInfo), ExecutionError> {
        let execution_info = match &tx {
            Transaction::Account(tx) => tx.execute(state, block_context),
            Transaction::L1Handler(tx) => tx.execute(state, block_context),
        }?;

        let fee_type = get_fee_type_from_tx(&tx);

        // There are a few case where the `actual_fee` field of the transaction info is not set
        // where the fee is skipped and thus not charged for the transaction (e.g. when the
        // `skip_fee_transfer` is explicitly set, or when the transaction `max_fee` is set to 0). In
        // these cases, we still want to calculate the fee.
        let overall_fee = if execution_info.receipt.fee == Fee(0) {
            let tip = match &tx {
                Transaction::Account(tx) if tx.version() == TransactionVersion::THREE => tx.tip(),
                _ => Tip::ZERO,
            };

            get_fee_by_gas_vector(
                block_context.block_info(),
                execution_info.receipt.gas,
                &fee_type,
                tip,
            )
        } else {
            execution_info.receipt.fee
        };

        let prices = &block_context.block_info().gas_prices;

        let fee = match fee_type {
            FeeType::Eth => {
                let unit = PriceUnit::Wei;
                let overall_fee = overall_fee.0;
                let l1_gas_price = prices.eth_gas_prices.l1_gas_price.get().0;
                let l2_gas_price = prices.eth_gas_prices.l2_gas_price.get().0;
                let l1_data_gas_price = prices.eth_gas_prices.l1_data_gas_price.get().0;
                FeeInfo { unit, overall_fee, l1_gas_price, l2_gas_price, l1_data_gas_price }
            }
            FeeType::Strk => {
                let unit = PriceUnit::Fri;
                let overall_fee = overall_fee.0;
                let l1_gas_price = prices.strk_gas_prices.l1_gas_price.get().0;
                let l2_gas_price = prices.strk_gas_prices.l2_gas_price.get().0;
                let l1_data_gas_price = prices.strk_gas_prices.l1_data_gas_price.get().0;
                FeeInfo { unit, overall_fee, l1_gas_price, l2_gas_price, l1_data_gas_price }
            }
        };

        Ok((execution_info, fee))
    }

    let transaction = to_executor_tx(tx.clone(), simulation_flags.clone());
    let mut tx_state = TransactionalState::create_transactional(state);
    let result = transact_inner(&mut tx_state, block_context, transaction);

    match result {
        Ok((info, fee)) => {
            if let Some(bouncer) = bouncer {
                let tx_state_changes_keys = tx_state.to_state_diff().unwrap().state_maps.keys();
                let versioned_constants = block_context.versioned_constants();

                bouncer.try_update(
                    &tx_state,
                    &tx_state_changes_keys,
                    &info.summarize(versioned_constants),
                    &info.receipt.resources,
                    versioned_constants,
                )?;
            }

            tx_state.commit();

            let receipt = build_receipt(&tx.transaction, fee, &info);
            Ok(ExecutionResult::new_success(receipt, info))
        }

        Err(e) => {
            tx_state.commit();
            Ok(ExecutionResult::new_failed(e))
        }
    }
}

pub fn to_executor_tx(mut tx: ExecutableTxWithHash, mut flags: ExecutionFlags) -> Transaction {
    use starknet_api::executable_transaction::AccountTransaction as ExecTx;

    let hash = tx.hash;

    // We only do this if we're running in fee enabled mode. If fee is already disabled, then
    // there's no need to do anything.
    if flags.fee() {
        // Disable fee charge if the total tx execution gas is zero.
        //
        // Max fee == 0 for legacy txs, or the total resource bounds == zero for V3 transactions.
        //
        // This is to support genesis transactions where the fee token is not yet deployed.
        flags = flags.with_fee(!skip_fee_on_zero_gas(&tx));
    }

    // In blockifier, if all the resource bounds are specified (ie., the
    // ValidResourceBounds::AllResources enum in blockifier types), then blockifier will use the
    // max l2 gas as the initial gas for this transaction's execution. So when we do fee estimates,
    // usually the resource bounds are all set to zero. so executing them as is will result in
    // an 'out of gas' error - because the initial gas will end up being zero.
    //
    // On fee disabled mode, we completely ignore any fee/resource bounds set by the transaction.
    // We always execute the transaction regardless whether the sender's have enough balance
    // (if the set max fee/resource bounds exceed the sender's balance), or if the transaction's
    // fee/resource bounds isn't actually enough to cover the entire transaction's execution.
    // So we artifically set the max initial gas so that blockifier will have enough initial sierra
    // gas to execute the transaction.
    //
    // Same case for when the transaction's fee/resource bounds are not set at all.
    //
    // See https://github.com/dojoengine/sequencer/blob/5d737b9c90a14bdf4483d759d1a1d4ce64aa9fd2/crates/blockifier/src/transaction/account_transaction.rs#L858
    if !flags.fee() {
        set_max_initial_sierra_gas(&mut tx);
    }

    match tx.transaction {
        ExecutableTx::Invoke(tx) => match tx {
            InvokeTx::V0(tx) => {
                let calldata = tx.calldata;
                let signature = tx.signature;

                let tx = InvokeTransaction {
                    tx: ApiInvokeTransaction::V0(starknet_api::transaction::InvokeTransactionV0 {
                        entry_point_selector: EntryPointSelector(tx.entry_point_selector),
                        contract_address: to_blk_address(tx.contract_address),
                        signature: TransactionSignature(signature),
                        calldata: Calldata(Arc::new(calldata)),
                        max_fee: Fee(tx.max_fee),
                    }),
                    tx_hash: TransactionHash(hash),
                };

                Transaction::Account(AccountTransaction {
                    tx: ExecTx::Invoke(tx),
                    execution_flags: flags.into(),
                })
            }

            InvokeTx::V1(tx) => {
                let calldata = tx.calldata;
                let signature = tx.signature;

                let tx = InvokeTransaction {
                    tx: ApiInvokeTransaction::V1(starknet_api::transaction::InvokeTransactionV1 {
                        max_fee: Fee(tx.max_fee),
                        nonce: Nonce(tx.nonce),
                        sender_address: to_blk_address(tx.sender_address),
                        signature: TransactionSignature(signature),
                        calldata: Calldata(Arc::new(calldata)),
                    }),
                    tx_hash: TransactionHash(hash),
                };

                Transaction::Account(AccountTransaction {
                    tx: ExecTx::Invoke(tx),
                    execution_flags: flags.into(),
                })
            }

            InvokeTx::V3(tx) => {
                let calldata = tx.calldata;
                let signature = tx.signature;

                let paymaster_data = tx.paymaster_data;
                let account_deploy_data = tx.account_deployment_data;
                let fee_data_availability_mode = to_api_da_mode(tx.fee_data_availability_mode);
                let nonce_data_availability_mode = to_api_da_mode(tx.nonce_data_availability_mode);

                let tx = InvokeTransaction {
                    tx: ApiInvokeTransaction::V3(InvokeTransactionV3 {
                        tip: Tip(tx.tip),
                        nonce: Nonce(tx.nonce),
                        sender_address: to_blk_address(tx.sender_address),
                        signature: TransactionSignature(signature),
                        calldata: Calldata(Arc::new(calldata)),
                        paymaster_data: PaymasterData(paymaster_data),
                        account_deployment_data: AccountDeploymentData(account_deploy_data),
                        fee_data_availability_mode,
                        nonce_data_availability_mode,
                        resource_bounds: to_api_resource_bounds(tx.resource_bounds),
                    }),

                    tx_hash: TransactionHash(hash),
                };

                Transaction::Account(AccountTransaction {
                    tx: ExecTx::Invoke(tx),
                    execution_flags: flags.into(),
                })
            }
        },

        ExecutableTx::DeployAccount(tx) => match tx {
            DeployAccountTx::V1(tx) => {
                let calldata = tx.constructor_calldata;
                let signature = tx.signature;
                let salt = ContractAddressSalt(tx.contract_address_salt);

                let tx = DeployAccountTransaction {
                    contract_address: to_blk_address(tx.contract_address),
                    tx: ApiDeployAccountTransaction::V1(DeployAccountTransactionV1 {
                        max_fee: Fee(tx.max_fee),
                        nonce: Nonce(tx.nonce),
                        signature: TransactionSignature(signature),
                        class_hash: ClassHash(tx.class_hash),
                        constructor_calldata: Calldata(Arc::new(calldata)),
                        contract_address_salt: salt,
                    }),
                    tx_hash: TransactionHash(hash),
                };

                Transaction::Account(AccountTransaction {
                    tx: ExecTx::DeployAccount(tx),
                    execution_flags: flags.into(),
                })
            }

            DeployAccountTx::V3(tx) => {
                let calldata = tx.constructor_calldata;
                let signature = tx.signature;
                let salt = ContractAddressSalt(tx.contract_address_salt);

                let paymaster_data = tx.paymaster_data;
                let fee_data_availability_mode = to_api_da_mode(tx.fee_data_availability_mode);
                let nonce_data_availability_mode = to_api_da_mode(tx.nonce_data_availability_mode);

                let tx = DeployAccountTransaction {
                    contract_address: to_blk_address(tx.contract_address),
                    tx: ApiDeployAccountTransaction::V3(DeployAccountTransactionV3 {
                        tip: Tip(tx.tip),
                        nonce: Nonce(tx.nonce),
                        signature: TransactionSignature(signature),
                        class_hash: ClassHash(tx.class_hash),
                        constructor_calldata: Calldata(Arc::new(calldata)),
                        contract_address_salt: salt,
                        paymaster_data: PaymasterData(paymaster_data),
                        fee_data_availability_mode,
                        nonce_data_availability_mode,
                        resource_bounds: to_api_resource_bounds(tx.resource_bounds),
                    }),
                    tx_hash: TransactionHash(hash),
                };

                Transaction::Account(AccountTransaction {
                    tx: ExecTx::DeployAccount(tx),
                    execution_flags: flags.into(),
                })
            }
        },

        ExecutableTx::Declare(tx) => {
            let class = tx.class.as_ref().clone();

            let tx = match tx.transaction {
                DeclareTx::V0(tx) => ApiDeclareTransaction::V0(DeclareTransactionV0V1 {
                    max_fee: Fee(tx.max_fee),
                    nonce: Nonce::default(),
                    sender_address: to_blk_address(tx.sender_address),
                    signature: TransactionSignature(tx.signature),
                    class_hash: ClassHash(tx.class_hash),
                }),

                DeclareTx::V1(tx) => ApiDeclareTransaction::V1(DeclareTransactionV0V1 {
                    max_fee: Fee(tx.max_fee),
                    nonce: Nonce(tx.nonce),
                    sender_address: to_blk_address(tx.sender_address),
                    signature: TransactionSignature(tx.signature),
                    class_hash: ClassHash(tx.class_hash),
                }),

                DeclareTx::V2(tx) => {
                    let signature = tx.signature;

                    ApiDeclareTransaction::V2(DeclareTransactionV2 {
                        max_fee: Fee(tx.max_fee),
                        nonce: Nonce(tx.nonce),
                        sender_address: to_blk_address(tx.sender_address),
                        signature: TransactionSignature(signature),
                        class_hash: ClassHash(tx.class_hash),
                        compiled_class_hash: CompiledClassHash(tx.compiled_class_hash),
                    })
                }

                DeclareTx::V3(tx) => {
                    let signature = tx.signature;

                    let paymaster_data = tx.paymaster_data;
                    let fee_data_availability_mode = to_api_da_mode(tx.fee_data_availability_mode);
                    let nonce_data_availability_mode =
                        to_api_da_mode(tx.nonce_data_availability_mode);
                    let account_deploy_data = tx.account_deployment_data;

                    ApiDeclareTransaction::V3(DeclareTransactionV3 {
                        tip: Tip(tx.tip),
                        nonce: Nonce(tx.nonce),
                        sender_address: to_blk_address(tx.sender_address),
                        signature: TransactionSignature(signature),
                        class_hash: ClassHash(tx.class_hash),
                        account_deployment_data: AccountDeploymentData(account_deploy_data),
                        compiled_class_hash: CompiledClassHash(tx.compiled_class_hash),
                        paymaster_data: PaymasterData(paymaster_data),
                        fee_data_availability_mode,
                        nonce_data_availability_mode,
                        resource_bounds: to_api_resource_bounds(tx.resource_bounds),
                    })
                }
            };

            let tx_hash = TransactionHash(hash);
            let class_info = to_class_info(class).unwrap();
            Transaction::Account(AccountTransaction {
                tx: ExecTx::Declare(DeclareTransaction { class_info, tx_hash, tx }),
                execution_flags: flags.into(),
            })
        }

        ExecutableTx::L1Handler(tx) => Transaction::L1Handler(L1HandlerTransaction {
            paid_fee_on_l1: Fee(tx.paid_fee_on_l1),
            tx: starknet_api::transaction::L1HandlerTransaction {
                nonce: core::Nonce(tx.nonce),
                calldata: Calldata(Arc::new(tx.calldata)),
                version: TransactionVersion(1u128.into()),
                contract_address: to_blk_address(tx.contract_address),
                entry_point_selector: core::EntryPointSelector(tx.entry_point_selector),
            },
            tx_hash: TransactionHash(hash),
        }),
    }
}

fn set_max_initial_sierra_gas(tx: &mut ExecutableTxWithHash) {
    match &mut tx.transaction {
        ExecutableTx::Invoke(InvokeTx::V3(tx)) => {
            if let ResourceBoundsMapping::All(ref mut bounds) = tx.resource_bounds {
                bounds.l2_gas.max_amount = u64::MAX;
            }
        }
        ExecutableTx::DeployAccount(DeployAccountTx::V3(tx)) => {
            if let ResourceBoundsMapping::All(ref mut bounds) = tx.resource_bounds {
                bounds.l2_gas.max_amount = u64::MAX;
            }
        }
        ExecutableTx::Declare(tx) => {
            if let DeclareTx::V3(ref mut tx) = tx.transaction {
                if let ResourceBoundsMapping::All(ref mut bounds) = tx.resource_bounds {
                    bounds.l2_gas.max_amount = u64::MAX;
                }
            }
        }
        _ => {}
    }
}

/// Create a block context from the chain environment values.
pub fn block_context_from_envs(
    chain_spec: &ChainSpec,
    block_env: &BlockEnv,
<<<<<<< HEAD
    cfg_env: Option<&VersionedConstantsOverrides>,
=======
    overrides: Option<&VersionedConstantsOverrides>,
>>>>>>> a17d6e6b
) -> BlockContext {
    let fee_token_addresses = FeeTokenAddresses {
        eth_fee_token_address: to_blk_address(chain_spec.fee_contracts().eth),
        strk_fee_token_address: to_blk_address(chain_spec.fee_contracts().strk),
    };

    let eth_l2_gas_price = NonzeroGasPrice::new(block_env.l2_gas_prices.eth.get().into())
        .unwrap_or(NonzeroGasPrice::MIN);
    let strk_l2_gas_price = NonzeroGasPrice::new(block_env.l2_gas_prices.strk.get().into())
        .unwrap_or(NonzeroGasPrice::MIN);

    let eth_l1_gas_price = NonzeroGasPrice::new(block_env.l1_gas_prices.eth.get().into())
        .unwrap_or(NonzeroGasPrice::MIN);
    let strk_l1_gas_price = NonzeroGasPrice::new(block_env.l1_gas_prices.strk.get().into())
        .unwrap_or(NonzeroGasPrice::MIN);

    let eth_l1_data_gas_price = NonzeroGasPrice::new(block_env.l1_data_gas_prices.eth.get().into())
        .unwrap_or(NonzeroGasPrice::MIN);
    let strk_l1_data_gas_price =
        NonzeroGasPrice::new(block_env.l1_data_gas_prices.strk.get().into())
            .unwrap_or(NonzeroGasPrice::MIN);

    let gas_prices = GasPrices {
        eth_gas_prices: GasPriceVector {
            l2_gas_price: eth_l2_gas_price,
            l1_gas_price: eth_l1_gas_price,
            l1_data_gas_price: eth_l1_data_gas_price,
        },
        strk_gas_prices: GasPriceVector {
            l2_gas_price: strk_l2_gas_price,
            l1_gas_price: strk_l1_gas_price,
            l1_data_gas_price: strk_l1_data_gas_price,
        },
    };

    let block_info = BlockInfo {
        block_number: BlockNumber(block_env.number),
        block_timestamp: BlockTimestamp(block_env.timestamp),
        sequencer_address: to_blk_address(block_env.sequencer_address),
        gas_prices,
        use_kzg_da: false,
    };

    let chain_info = ChainInfo { fee_token_addresses, chain_id: to_blk_chain_id(chain_spec.id()) };

    // IMPORTANT:
    //
    // The versioned constants that we use here must match the version that is used during
    // re-execution with `snos`. Otherwise, there might be a mismatch between the calculated
    // fees.
    let sn_version: StarknetVersion = block_env.starknet_version.try_into().expect("valid version");
    let mut versioned_constants = VersionedConstants::get(&sn_version).unwrap().clone();

    // Only apply overrides if provided
<<<<<<< HEAD
    if let Some(cfg) = cfg_env {
        apply_versioned_constant_overrides(cfg, &mut versioned_constants);
=======
    if let Some(overrides) = overrides {
        apply_versioned_constant_overrides(overrides, &mut versioned_constants);
>>>>>>> a17d6e6b
    }

    BlockContext::new(block_info, chain_info, versioned_constants, BouncerConfig::max())
}

pub(super) fn state_update_from_cached_state(state: &CachedState<'_>) -> StateUpdatesWithClasses {
    let state_diff = state.inner.lock().cached_state.to_state_diff().unwrap();

    let mut declared_contract_classes: BTreeMap<
        katana_primitives::class::ClassHash,
        katana_primitives::class::ContractClass,
    > = BTreeMap::new();

    let mut declared_classes = BTreeMap::new();
    let mut deprecated_declared_classes = BTreeSet::new();

    // TODO: Legacy class shouldn't have a compiled class hash. This is a hack we added
    // in our fork of `blockifier. Check if it's possible to remove it now.
    for (class_hash, compiled_hash) in state_diff.state_maps.compiled_class_hashes {
        let hash = class_hash.0;
        let class = state.class(hash).unwrap().expect("must exist if declared");

        if class.is_legacy() {
            deprecated_declared_classes.insert(hash);
        } else {
            declared_classes.insert(hash, compiled_hash.0);
        }

        declared_contract_classes.insert(hash, class);
    }

    let nonce_updates =
        state_diff
            .state_maps
            .nonces
            .into_iter()
            .map(|(key, value)| (to_address(key), value.0))
            .collect::<BTreeMap<
                katana_primitives::contract::ContractAddress,
                katana_primitives::contract::Nonce,
            >>();

    let storage_updates = state_diff.state_maps.storage.into_iter().fold(
        BTreeMap::new(),
        |mut storage, ((addr, key), value)| {
            let entry: &mut BTreeMap<
                katana_primitives::contract::StorageKey,
                katana_primitives::contract::StorageValue,
            > = storage.entry(to_address(addr)).or_default();
            entry.insert(*key.0.key(), value);
            storage
        },
    );

    let deployed_contracts =
        state_diff
            .state_maps
            .class_hashes
            .into_iter()
            .map(|(key, value)| (to_address(key), value.0))
            .collect::<BTreeMap<
                katana_primitives::contract::ContractAddress,
                katana_primitives::class::ClassHash,
            >>();

    StateUpdatesWithClasses {
        classes: declared_contract_classes,
        state_updates: StateUpdates {
            nonce_updates,
            storage_updates,
            declared_classes,
            deployed_contracts,
            deprecated_declared_classes,
            replaced_classes: BTreeMap::default(),
        },
    }
}

fn to_api_da_mode(mode: katana_primitives::da::DataAvailabilityMode) -> DataAvailabilityMode {
    match mode {
        katana_primitives::da::DataAvailabilityMode::L1 => DataAvailabilityMode::L1,
        katana_primitives::da::DataAvailabilityMode::L2 => DataAvailabilityMode::L2,
    }
}

fn to_api_resource_bounds(resource_bounds: fee::ResourceBoundsMapping) -> ValidResourceBounds {
    match resource_bounds {
        fee::ResourceBoundsMapping::All(bounds) => {
            let l1_gas = ResourceBounds {
                max_amount: bounds.l1_gas.max_amount.into(),
                max_price_per_unit: bounds.l1_gas.max_price_per_unit.into(),
            };

            let l2_gas = ResourceBounds {
                max_amount: bounds.l2_gas.max_amount.into(),
                max_price_per_unit: bounds.l2_gas.max_price_per_unit.into(),
            };

            let l1_data_gas = ResourceBounds {
                max_amount: bounds.l1_data_gas.max_amount.into(),
                max_price_per_unit: bounds.l1_data_gas.max_price_per_unit.into(),
            };

            ValidResourceBounds::AllResources(AllResourceBounds { l1_gas, l2_gas, l1_data_gas })
        }

        fee::ResourceBoundsMapping::L1Gas(bounds) => ValidResourceBounds::L1Gas(ResourceBounds {
            max_amount: bounds.l1_gas.max_amount.into(),
            max_price_per_unit: bounds.l1_gas.max_price_per_unit.into(),
        }),
    }
}

/// Get the fee type of a transaction. The fee type determines the token used to pay for the
/// transaction.
fn get_fee_type_from_tx(transaction: &Transaction) -> FeeType {
    match transaction {
        Transaction::Account(tx) => tx.fee_type(),
        Transaction::L1Handler(tx) => tx.fee_type(),
    }
}

pub fn to_blk_address(address: katana_primitives::contract::ContractAddress) -> ContractAddress {
    address.0.try_into().expect("valid address")
}

pub fn to_address(address: ContractAddress) -> katana_primitives::contract::ContractAddress {
    katana_primitives::contract::ContractAddress(*address.0.key())
}

pub fn to_blk_chain_id(chain_id: katana_primitives::chain::ChainId) -> ChainId {
    match chain_id {
        katana_primitives::chain::ChainId::Named(NamedChainId::Mainnet) => ChainId::Mainnet,
        katana_primitives::chain::ChainId::Named(NamedChainId::Sepolia) => ChainId::Sepolia,
        katana_primitives::chain::ChainId::Named(named) => ChainId::Other(named.to_string()),
        katana_primitives::chain::ChainId::Id(id) => {
            let id = parse_cairo_short_string(&id).expect("valid cairo string");
            ChainId::Other(id)
        }
    }
}

pub fn to_class_info(class: class::ContractClass) -> Result<ClassInfo, ProgramError> {
    use starknet_api::contract_class::ContractClass;

    let sierra_version = class.sierra_version();
    let sierra_program_len = class.sierra_program_len();
    let abi_len = class.abi_len();

    let compiled = class.compile().unwrap();

    match compiled {
        class::CompiledClass::Legacy(casm) => {
            // It's safe to unwrap here because `ClassInfo::new` will only fail if the
            // sierra_program_len != 0 for legacy classes and `class.sierra_program_len()` will
            // always return 0 for legacy classes.
            let casm = ContractClass::V0(casm);
            Ok(ClassInfo::new(&casm, sierra_program_len, abi_len, sierra_version).unwrap())
        }

        class::CompiledClass::Class(casm) => {
            let class = ContractClass::V1((casm, sierra_version.clone()));
            Ok(ClassInfo::new(&class, sierra_program_len, abi_len, sierra_version).unwrap())
        }
    }
}

/// Convert katana-primitives compiled class to blockfiier's contract class.
pub fn to_class(class: class::CompiledClass) -> Result<RunnableCompiledClass, ProgramError> {
    // TODO: @kariy not sure of the variant that must be used in this case. Should we change the
    // return type to include this case of error for contract class conversions?
    match class {
        class::CompiledClass::Legacy(class) => {
            Ok(RunnableCompiledClass::V0(CompiledClassV0::try_from(class)?))
        }
        class::CompiledClass::Class(casm) => {
            let version = SierraVersion::from_str(&casm.compiler_version).unwrap();
            let versioned_casm = (casm, version);
            Ok(RunnableCompiledClass::V1(CompiledClassV1::try_from(versioned_casm)?))
        }
    }
}

impl From<ExecutionFlags> for BlockifierExecutionFlags {
    fn from(value: ExecutionFlags) -> Self {
        Self {
            only_query: false,
            charge_fee: value.fee(),
            validate: value.account_validation(),
            strict_nonce_check: value.nonce_check(),
        }
    }
}

/// Check if the tx max fee is 0, if yes, this function returns `true` - signalling that the
/// transaction should be executed without fee checks.
///
/// This is to support the old behaviour of blockifier where tx with 0 max fee can still be
/// executed. This flow is not integrated in the transaction execution flow anymore in the new
/// blockifer rev. So, we handle it here manually to mimic that behaviour.
/// Reference: https://github.com/dojoengine/sequencer/blob/07f473f9385f1bce4cbd7d0d64b5396f6784bbf1/crates/blockifier/src/transaction/objects.rs#L103-L113
///
/// Transaction with 0 max fee is mainly used for genesis block.
fn skip_fee_on_zero_gas(tx: &ExecutableTxWithHash) -> bool {
    match &tx.transaction {
        ExecutableTx::Invoke(tx_inner) => match tx_inner {
            InvokeTx::V0(tx) => tx.max_fee == 0,
            InvokeTx::V1(tx) => tx.max_fee == 0,
            InvokeTx::V3(tx) => is_zero_resource_bounds(&tx.resource_bounds),
        },
        ExecutableTx::DeployAccount(tx_inner) => match tx_inner {
            DeployAccountTx::V1(tx) => tx.max_fee == 0,
            DeployAccountTx::V3(tx) => is_zero_resource_bounds(&tx.resource_bounds),
        },
        ExecutableTx::Declare(tx_inner) => match &tx_inner.transaction {
            DeclareTx::V0(tx) => tx.max_fee == 0,
            DeclareTx::V1(tx) => tx.max_fee == 0,
            DeclareTx::V2(tx) => tx.max_fee == 0,
            DeclareTx::V3(tx) => is_zero_resource_bounds(&tx.resource_bounds),
        },
        ExecutableTx::L1Handler(..) => true,
    }
}

pub fn is_zero_resource_bounds(resource_bounds: &ResourceBoundsMapping) -> bool {
    match resource_bounds {
        ResourceBoundsMapping::All(bounds) => {
            let l1_bounds = &bounds.l1_gas;
            let l2_bounds = &bounds.l2_gas;
            let l1_data_bounds = &bounds.l1_data_gas;

            let l1_max_amount: u128 = l1_bounds.max_amount.into();
            let l2_max_amount: u128 = l2_bounds.max_amount.into();
            let l1_data_max_amount: u128 = l1_data_bounds.max_amount.into();

            ((l1_max_amount * l1_bounds.max_price_per_unit)
                + (l2_max_amount * l2_bounds.max_price_per_unit)
                + (l1_data_max_amount * l1_data_bounds.max_price_per_unit))
                == 0
        }

        ResourceBoundsMapping::L1Gas(bounds) => {
            (bounds.l1_gas.max_amount as u128 * bounds.l1_gas.max_price_per_unit) == 0
        }
    }
}

// NOTE:
//
// These overrides would potentially make the `snos` run be invalid as it doesn't know about the
// new overridden values.
pub(crate) fn apply_versioned_constant_overrides(
<<<<<<< HEAD
    cfg: &VersionedConstantsOverrides,
    versioned_constants: &mut VersionedConstants,
) {
    // Only apply overrides for fields that are provided (Some)
    if let Some(max_recursion_depth) = cfg.max_recursion_depth {
        versioned_constants.max_recursion_depth = max_recursion_depth;
    }

    if let Some(validate_max_n_steps) = cfg.validate_max_n_steps {
        versioned_constants.validate_max_n_steps = validate_max_n_steps;
    }

    if let Some(invoke_tx_max_n_steps) = cfg.invoke_tx_max_n_steps {
=======
    overrides: &VersionedConstantsOverrides,
    versioned_constants: &mut VersionedConstants,
) {
    // Only apply overrides for fields that are provided (Some)
    if let Some(max_recursion_depth) = overrides.max_recursion_depth {
        versioned_constants.max_recursion_depth = max_recursion_depth;
    }

    if let Some(validate_max_n_steps) = overrides.validate_max_n_steps {
        versioned_constants.validate_max_n_steps = validate_max_n_steps;
    }

    if let Some(invoke_tx_max_n_steps) = overrides.invoke_tx_max_n_steps {
>>>>>>> a17d6e6b
        versioned_constants.invoke_tx_max_n_steps = invoke_tx_max_n_steps;
    }

    // Only update sierra gas limits if at least one of the step limits is provided
<<<<<<< HEAD
    if cfg.invoke_tx_max_n_steps.is_some() || cfg.validate_max_n_steps.is_some() {
=======
    if overrides.invoke_tx_max_n_steps.is_some() || overrides.validate_max_n_steps.is_some() {
>>>>>>> a17d6e6b
        // Convert the steps to L2 gas.
        //
        // Reference: https://github.com/dojoengine/sequencer/blob/5d737b9c90a14bdf4483d759d1a1d4ce64aa9fd2/crates/blockifier/src/execution/entry_point.rs#L431-L440
        let l2_gas_per_step = versioned_constants.os_constants.gas_costs.base.step_gas_cost;

        let mut os_constants = versioned_constants.os_constants.as_ref().clone();

<<<<<<< HEAD
        if let Some(invoke_tx_max_n_steps) = cfg.invoke_tx_max_n_steps {
=======
        if let Some(invoke_tx_max_n_steps) = overrides.invoke_tx_max_n_steps {
>>>>>>> a17d6e6b
            let execute_max_sierra_gas = if l2_gas_per_step.is_zero() {
                u64::MAX
            } else {
                (invoke_tx_max_n_steps as u64).saturating_mul(l2_gas_per_step)
            };
            os_constants.execute_max_sierra_gas = execute_max_sierra_gas.into();
        }

<<<<<<< HEAD
        if let Some(validate_max_n_steps) = cfg.validate_max_n_steps {
=======
        if let Some(validate_max_n_steps) = overrides.validate_max_n_steps {
>>>>>>> a17d6e6b
            let validate_max_sierra_gas = if l2_gas_per_step.is_zero() {
                u64::MAX
            } else {
                (validate_max_n_steps as u64).saturating_mul(l2_gas_per_step)
            };
            os_constants.validate_max_sierra_gas = validate_max_sierra_gas.into();
        }

        // Override the max sierra gas as well so that both resources have equal limits as
        // tranasction may be executed using different tracked resources ie cairo steps or
        // sierra gas.
        versioned_constants.os_constants = Arc::new(os_constants);
    }
}

#[cfg(test)]
mod tests {

    use katana_primitives::Felt;
    use starknet_api::felt;

    use super::*;

    #[test]
    fn convert_chain_id() {
        let katana_mainnet = katana_primitives::chain::ChainId::MAINNET;
        let katana_sepolia = katana_primitives::chain::ChainId::SEPOLIA;
        let katana_id = katana_primitives::chain::ChainId::Id(felt!("0x1337"));

        let blockifier_mainnet = to_blk_chain_id(katana_mainnet);
        let blockifier_sepolia = to_blk_chain_id(katana_sepolia);
        let blockifier_id = to_blk_chain_id(katana_id);

        assert_eq!(blockifier_mainnet, ChainId::Mainnet);
        assert_eq!(blockifier_sepolia, ChainId::Sepolia);
        assert_eq!(blockifier_id.as_hex(), katana_id.to_string());
    }

    /// Test to ensure that when Blockifier pass the chain id to the contract ( thru a syscall eg,
    /// get_tx_inbox().unbox().chain_id ), the value is exactly the same as Katana chain id.
    ///
    /// Issue: <https://github.com/dojoengine/dojo/issues/1595>
    #[test]
    fn blockifier_chain_id_invariant() {
        let id = felt!("0x1337");

        let katana_id = katana_primitives::chain::ChainId::Id(id);
        let blockifier_id = to_blk_chain_id(katana_id);

        // Mimic how blockifier convert from ChainId to FieldElement.
        //
        // This is how blockifier pass the chain id to the contract through a syscall.
        // https://github.com/dojoengine/blockifier/blob/f2246ce2862d043e4efe2ecf149a4cb7bee689cd/crates/blockifier/src/execution/syscalls/hint_processor.rs#L600-L602
        let actual_id = Felt::from_hex(blockifier_id.as_hex().as_str()).unwrap();

        assert_eq!(actual_id, id)
    }
}<|MERGE_RESOLUTION|>--- conflicted
+++ resolved
@@ -433,11 +433,7 @@
 pub fn block_context_from_envs(
     chain_spec: &ChainSpec,
     block_env: &BlockEnv,
-<<<<<<< HEAD
-    cfg_env: Option<&VersionedConstantsOverrides>,
-=======
     overrides: Option<&VersionedConstantsOverrides>,
->>>>>>> a17d6e6b
 ) -> BlockContext {
     let fee_token_addresses = FeeTokenAddresses {
         eth_fee_token_address: to_blk_address(chain_spec.fee_contracts().eth),
@@ -492,13 +488,8 @@
     let mut versioned_constants = VersionedConstants::get(&sn_version).unwrap().clone();
 
     // Only apply overrides if provided
-<<<<<<< HEAD
-    if let Some(cfg) = cfg_env {
-        apply_versioned_constant_overrides(cfg, &mut versioned_constants);
-=======
     if let Some(overrides) = overrides {
         apply_versioned_constant_overrides(overrides, &mut versioned_constants);
->>>>>>> a17d6e6b
     }
 
     BlockContext::new(block_info, chain_info, versioned_constants, BouncerConfig::max())
@@ -751,21 +742,6 @@
 // These overrides would potentially make the `snos` run be invalid as it doesn't know about the
 // new overridden values.
 pub(crate) fn apply_versioned_constant_overrides(
-<<<<<<< HEAD
-    cfg: &VersionedConstantsOverrides,
-    versioned_constants: &mut VersionedConstants,
-) {
-    // Only apply overrides for fields that are provided (Some)
-    if let Some(max_recursion_depth) = cfg.max_recursion_depth {
-        versioned_constants.max_recursion_depth = max_recursion_depth;
-    }
-
-    if let Some(validate_max_n_steps) = cfg.validate_max_n_steps {
-        versioned_constants.validate_max_n_steps = validate_max_n_steps;
-    }
-
-    if let Some(invoke_tx_max_n_steps) = cfg.invoke_tx_max_n_steps {
-=======
     overrides: &VersionedConstantsOverrides,
     versioned_constants: &mut VersionedConstants,
 ) {
@@ -779,16 +755,11 @@
     }
 
     if let Some(invoke_tx_max_n_steps) = overrides.invoke_tx_max_n_steps {
->>>>>>> a17d6e6b
         versioned_constants.invoke_tx_max_n_steps = invoke_tx_max_n_steps;
     }
 
     // Only update sierra gas limits if at least one of the step limits is provided
-<<<<<<< HEAD
-    if cfg.invoke_tx_max_n_steps.is_some() || cfg.validate_max_n_steps.is_some() {
-=======
     if overrides.invoke_tx_max_n_steps.is_some() || overrides.validate_max_n_steps.is_some() {
->>>>>>> a17d6e6b
         // Convert the steps to L2 gas.
         //
         // Reference: https://github.com/dojoengine/sequencer/blob/5d737b9c90a14bdf4483d759d1a1d4ce64aa9fd2/crates/blockifier/src/execution/entry_point.rs#L431-L440
@@ -796,11 +767,7 @@
 
         let mut os_constants = versioned_constants.os_constants.as_ref().clone();
 
-<<<<<<< HEAD
-        if let Some(invoke_tx_max_n_steps) = cfg.invoke_tx_max_n_steps {
-=======
         if let Some(invoke_tx_max_n_steps) = overrides.invoke_tx_max_n_steps {
->>>>>>> a17d6e6b
             let execute_max_sierra_gas = if l2_gas_per_step.is_zero() {
                 u64::MAX
             } else {
@@ -809,11 +776,7 @@
             os_constants.execute_max_sierra_gas = execute_max_sierra_gas.into();
         }
 
-<<<<<<< HEAD
-        if let Some(validate_max_n_steps) = cfg.validate_max_n_steps {
-=======
         if let Some(validate_max_n_steps) = overrides.validate_max_n_steps {
->>>>>>> a17d6e6b
             let validate_max_sierra_gas = if l2_gas_per_step.is_zero() {
                 u64::MAX
             } else {
