--- conflicted
+++ resolved
@@ -11,11 +11,7 @@
 use blockifier::fee::fee_utils::get_fee_by_gas_vector;
 use blockifier::state::cached_state::{self, TransactionalState};
 use blockifier::state::state_api::{StateReader, UpdatableState};
-<<<<<<< HEAD
-use blockifier::state::stateful_compression::{allocate_aliases_in_storage, compress};
-=======
 use blockifier::state::stateful_compression::allocate_aliases_in_storage;
->>>>>>> dff8efc8
 use blockifier::transaction::account_transaction::{
     AccountTransaction, ExecutionFlags as BlockifierExecutionFlags,
 };
@@ -503,10 +499,6 @@
     BlockContext::new(block_info, chain_info, versioned_constants, BouncerConfig::max())
 }
 
-<<<<<<< HEAD
-pub(super) fn state_update_from_cached_state(state: &CachedState<'_>) -> StateUpdatesWithClasses {
-    let alias_contract_address = contract_address!("0x2");
-=======
 pub(super) fn state_update_from_cached_state(
     state: &CachedState<'_>,
     stateful_compression: bool,
@@ -533,18 +525,7 @@
     } else {
         state.inner.lock().cached_state.to_state_diff().unwrap().state_maps
     };
->>>>>>> dff8efc8
-
-    allocate_aliases_in_storage(&mut state.inner.lock().cached_state, alias_contract_address)
-        .unwrap();
-
-    let state_diff = state.inner.lock().cached_state.to_state_diff().unwrap().state_maps;
-    let state_diff =
-        compress(&state_diff, &state.inner.lock().cached_state, alias_contract_address);
-
-    assert!(state_diff.is_ok(), "failed to compress state diff");
-
-    let state_diff = state.inner.lock().cached_state.to_state_diff().unwrap().state_maps;
+
     let mut declared_contract_classes: BTreeMap<
         katana_primitives::class::ClassHash,
         katana_primitives::class::ContractClass,
