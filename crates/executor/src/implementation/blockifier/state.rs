use std::collections::HashMap;
use std::fmt::Debug;
use std::ops::Deref;
use std::sync::Arc;

use blockifier::execution::contract_class::RunnableCompiledClass;
use blockifier::state::cached_state;
use blockifier::state::errors::StateError;
use blockifier::state::state_api::{StateReader, StateResult};
use katana_primitives::Felt;
use katana_primitives::class::{self, ContractClass};
use katana_provider::ProviderResult;
use katana_provider::error::ProviderError;
use katana_provider::traits::contract::ContractClassProvider;
use katana_provider::traits::state::{StateProofProvider, StateProvider, StateRootProvider};
use parking_lot::Mutex;
use starknet_api::core::{ClassHash, CompiledClassHash, Nonce};
use starknet_api::state::StorageKey;

use super::cache::ClassCache;
use super::utils::{self};

#[derive(Debug, Clone)]
pub struct CachedState<'a> {
    pub inner: Arc<Mutex<CachedStateInner<'a>>>,
}

#[derive(Debug)]
pub struct CachedStateInner<'a> {
    pub cached_state: cached_state::CachedState<StateProviderDb<'a>>,
    pub(super) declared_classes: HashMap<class::ClassHash, ContractClass>,
}

impl<'a> CachedState<'a> {
    pub fn new(state: impl StateProvider + 'a, class_cache: ClassCache) -> Self {
        let state = StateProviderDb::new_with_class_cache(Box::new(state), class_cache);
        let cached_state = cached_state::CachedState::new(state);

        let declared_classes = HashMap::new();
        let inner = CachedStateInner { cached_state, declared_classes };

        Self { inner: Arc::new(Mutex::new(inner)) }
    }

    pub fn with_cached_state<F, R>(&self, f: F) -> R
    where
        F: FnOnce(&mut cached_state::CachedState<StateProviderDb<'a>>) -> R,
    {
        let mut inner = self.inner.lock();
        f(&mut inner.cached_state)
    }

    pub fn with_cached_state_and_declared_classes<F, R>(&self, f: F) -> R
    where
        F: FnOnce(
            &mut cached_state::CachedState<StateProviderDb<'a>>,
            &mut HashMap<class::ClassHash, ContractClass>,
        ) -> R,
    {
        let mut inner = self.inner.lock();
        let CachedStateInner { ref mut cached_state, ref mut declared_classes } = &mut *inner;
        f(cached_state, declared_classes)
    }
}

impl ContractClassProvider for CachedState<'_> {
    fn class(
        &self,
        hash: katana_primitives::class::ClassHash,
    ) -> ProviderResult<Option<ContractClass>> {
        let state = self.inner.lock();
        if let Some(class) = state.declared_classes.get(&hash) {
            Ok(Some(class.clone()))
        } else {
            state.cached_state.state.class(hash)
        }
    }

    fn compiled_class_hash_of_class_hash(
        &self,
        hash: katana_primitives::class::ClassHash,
    ) -> ProviderResult<Option<katana_primitives::class::CompiledClassHash>> {
        let Ok(hash) = self.inner.lock().cached_state.get_compiled_class_hash(ClassHash(hash))
        else {
            return Ok(None);
        };

        if hash.0 == Felt::ZERO {
            Ok(None)
        } else {
            Ok(Some(hash.0))
        }
    }
}

impl StateProvider for CachedState<'_> {
    fn class_hash_of_contract(
        &self,
        address: katana_primitives::contract::ContractAddress,
    ) -> ProviderResult<Option<katana_primitives::class::ClassHash>> {
        let Ok(hash) =
            self.inner.lock().cached_state.get_class_hash_at(utils::to_blk_address(address))
        else {
            return Ok(None);
        };

        if hash.0 == Felt::ZERO {
            Ok(None)
        } else {
            Ok(Some(hash.0))
        }
    }

    fn nonce(
        &self,
        address: katana_primitives::contract::ContractAddress,
    ) -> ProviderResult<Option<katana_primitives::contract::Nonce>> {
        // check if the contract is deployed
        if self.class_hash_of_contract(address)?.is_none() {
            return Ok(None);
        }

        match self.inner.lock().cached_state.get_nonce_at(utils::to_blk_address(address)) {
            Ok(nonce) => Ok(Some(nonce.0)),
            Err(e) => Err(ProviderError::Other(e.to_string())),
        }
    }

    fn storage(
        &self,
        address: katana_primitives::contract::ContractAddress,
        storage_key: katana_primitives::contract::StorageKey,
    ) -> ProviderResult<Option<katana_primitives::contract::StorageValue>> {
        // check if the contract is deployed
        if self.class_hash_of_contract(address)?.is_none() {
            return Ok(None);
        }

        let address = utils::to_blk_address(address);
        let key = StorageKey(storage_key.try_into().unwrap());

        match self.inner.lock().cached_state.get_storage_at(address, key) {
            Ok(value) => Ok(Some(value)),
            Err(e) => Err(ProviderError::Other(e.to_string())),
        }
    }
}

impl StateProofProvider for CachedState<'_> {}
impl StateRootProvider for CachedState<'_> {}

pub struct StateProviderDb<'a> {
    provider: Box<dyn StateProvider + 'a>,
    compiled_class_cache: ClassCache,
}

impl Debug for StateProviderDb<'_> {
    fn fmt(&self, f: &mut std::fmt::Formatter<'_>) -> std::fmt::Result {
        f.debug_struct("StateProviderDb")
            .field("provider", &"..")
            .field("compiled_class_cache", &self.compiled_class_cache)
            .finish()
    }
}

impl<'a> Deref for StateProviderDb<'a> {
    type Target = Box<dyn StateProvider + 'a>;

    fn deref(&self) -> &Self::Target {
        &self.provider
    }
}

impl<'a> StateProviderDb<'a> {
    /// Creates a new [`StateProviderDb`].
    pub fn new(provider: Box<dyn StateProvider + 'a>) -> Self {
        let compiled_class_cache = ClassCache::new().expect("failed to build class cache");
        Self { provider, compiled_class_cache }
    }

    /// Creates a new [`StateProviderDb`] with a custom class cache.
    pub fn new_with_class_cache(
        provider: Box<dyn StateProvider + 'a>,
        class_cache: ClassCache,
    ) -> Self {
        Self { provider, compiled_class_cache: class_cache }
    }
}

impl StateReader for StateProviderDb<'_> {
    fn get_class_hash_at(
        &self,
        contract_address: starknet_api::core::ContractAddress,
    ) -> StateResult<starknet_api::core::ClassHash> {
        self.provider
            .class_hash_of_contract(utils::to_address(contract_address))
            .map(|v| ClassHash(v.unwrap_or_default()))
            .map_err(|e| StateError::StateReadError(e.to_string()))
    }

    fn get_compiled_class_hash(
        &self,
        class_hash: starknet_api::core::ClassHash,
    ) -> StateResult<starknet_api::core::CompiledClassHash> {
        if let Some(hash) = self
            .provider
            .compiled_class_hash_of_class_hash(class_hash.0)
            .map_err(|e| StateError::StateReadError(e.to_string()))?
        {
            Ok(CompiledClassHash(hash))
        } else {
            Err(StateError::UndeclaredClassHash(class_hash))
        }
    }

    fn get_compiled_class(&self, class_hash: ClassHash) -> StateResult<RunnableCompiledClass> {
        if let Some(class) = self.compiled_class_cache.get(&class_hash.0) {
<<<<<<< HEAD
            // // trace!(target: "executor", class = format!("{}", class_hash.to_hex_string()), "Class
            // cache hit");
=======
            // // trace!(target: "executor", class = format!("{}", class_hash.to_hex_string()),
            // "Class cache hit");
>>>>>>> 80ee2f4c
            return Ok(class);
        }

        if let Some(class) =
            self.class(class_hash.0).map_err(|e| StateError::StateReadError(e.to_string()))?
        {
            let compiled = self.compiled_class_cache.insert(class_hash.0, class);
            return Ok(compiled);
        }

        Err(StateError::UndeclaredClassHash(class_hash))
    }

    fn get_nonce_at(
        &self,
        contract_address: starknet_api::core::ContractAddress,
    ) -> StateResult<starknet_api::core::Nonce> {
        self.provider
            .nonce(utils::to_address(contract_address))
            .map(|n| Nonce(n.unwrap_or_default()))
            .map_err(|e| StateError::StateReadError(e.to_string()))
    }

    fn get_storage_at(
        &self,
        contract_address: starknet_api::core::ContractAddress,
        key: starknet_api::state::StorageKey,
    ) -> StateResult<starknet_api::hash::StarkHash> {
        self.storage(utils::to_address(contract_address), *key.0.key())
            .map(|v| v.unwrap_or_default())
            .map_err(|e| StateError::StateReadError(e.to_string()))
    }
}<|MERGE_RESOLUTION|>--- conflicted
+++ resolved
@@ -7,12 +7,12 @@
 use blockifier::state::cached_state;
 use blockifier::state::errors::StateError;
 use blockifier::state::state_api::{StateReader, StateResult};
+use katana_primitives::class::{self, ContractClass};
 use katana_primitives::Felt;
-use katana_primitives::class::{self, ContractClass};
-use katana_provider::ProviderResult;
 use katana_provider::error::ProviderError;
 use katana_provider::traits::contract::ContractClassProvider;
 use katana_provider::traits::state::{StateProofProvider, StateProvider, StateRootProvider};
+use katana_provider::ProviderResult;
 use parking_lot::Mutex;
 use starknet_api::core::{ClassHash, CompiledClassHash, Nonce};
 use starknet_api::state::StorageKey;
@@ -215,13 +215,8 @@
 
     fn get_compiled_class(&self, class_hash: ClassHash) -> StateResult<RunnableCompiledClass> {
         if let Some(class) = self.compiled_class_cache.get(&class_hash.0) {
-<<<<<<< HEAD
-            // // trace!(target: "executor", class = format!("{}", class_hash.to_hex_string()), "Class
+            // trace!(target: "executor", class = format!("{}", class_hash.to_hex_string()), "Class
             // cache hit");
-=======
-            // // trace!(target: "executor", class = format!("{}", class_hash.to_hex_string()),
-            // "Class cache hit");
->>>>>>> 80ee2f4c
             return Ok(class);
         }
 
