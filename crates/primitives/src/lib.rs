#![cfg_attr(not(test), warn(unused_crate_dependencies))]

pub mod block;
pub mod cairo;
pub mod chain;
pub mod class;
pub mod contract;
pub mod da;
pub mod env;
pub mod eth;
pub mod event;
pub mod execution;
pub mod fee;
pub mod genesis;
pub mod message;
pub mod receipt;
pub mod transaction;
pub mod version;

pub mod state;
pub mod utils;

<<<<<<< HEAD
pub use ::starknet::macros::felt;
pub use alloy_primitives::U256;
pub use contract::ContractAddress;
=======
pub use alloy_primitives::{B256, U256};
pub use contract::ContractAddress;
pub use eth::address as eth_address;
pub use starknet::macros::felt;
>>>>>>> 23f5db6b
pub use starknet_types_core::felt::{Felt, FromStrError};
pub use starknet_types_core::hash;

pub mod alloy {
    pub use alloy_primitives::hex::FromHex;
}<|MERGE_RESOLUTION|>--- conflicted
+++ resolved
@@ -20,16 +20,10 @@
 pub mod state;
 pub mod utils;
 
-<<<<<<< HEAD
 pub use ::starknet::macros::felt;
-pub use alloy_primitives::U256;
-pub use contract::ContractAddress;
-=======
 pub use alloy_primitives::{B256, U256};
 pub use contract::ContractAddress;
 pub use eth::address as eth_address;
-pub use starknet::macros::felt;
->>>>>>> 23f5db6b
 pub use starknet_types_core::felt::{Felt, FromStrError};
 pub use starknet_types_core::hash;
 
