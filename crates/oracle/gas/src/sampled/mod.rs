--- conflicted
+++ resolved
@@ -30,11 +30,7 @@
 
 impl<S: Sampler> Clone for SampledPriceOracle<S> {
     fn clone(&self) -> Self {
-<<<<<<< HEAD
-        Self { inner: self.inner.clone() }
-=======
         Self { inner: Arc::clone(&self.inner) }
->>>>>>> a17d6e6b
     }
 }
 
