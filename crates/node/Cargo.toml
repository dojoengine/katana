[package]
edition.workspace = true
license.workspace = true
name = "katana-node"
repository.workspace = true
version.workspace = true

[dependencies]
katana-chain-spec.workspace = true
katana-core.workspace = true
katana-db.workspace = true
katana-executor.workspace = true
katana-gateway-server.workspace = true
katana-gateway-client.workspace = true
katana-gateway-types.workspace = true
katana-gas-price-oracle.workspace = true
katana-messaging.workspace = true
katana-metrics.workspace = true
katana-pipeline.workspace = true
katana-pool.workspace = true
katana-pool-api.workspace = true
katana-primitives.workspace = true
katana-provider.workspace = true
<<<<<<< HEAD
katana-rpc.workspace = true
=======
katana-rpc-server = { workspace = true }
>>>>>>> 7898c5d9
katana-rpc-api.workspace = true
katana-rpc-types.workspace = true
katana-rpc-client.workspace = true
katana-stage.workspace = true
katana-tasks.workspace = true
katana-tracing.workspace = true

anyhow.workspace = true
starknet.workspace = true
num-traits.workspace = true
futures.workspace = true
http.workspace = true
jsonrpsee.workspace = true
serde.workspace = true
serde_json.workspace = true
parking_lot.workspace = true
thiserror.workspace = true
toml.workspace = true
tower = { workspace = true, features = [ "full" ] }
tower-http = { workspace = true, features = [ "full" ] }
tracing.workspace = true
url.workspace = true

strum.workspace = true
strum_macros.workspace = true

tokio={ workspace = true, features = ["time"], default-features = false }
katana-starknet.workspace = true
alloy-provider = { workspace = true, default-features = false, features = [ "reqwest", "reqwest-rustls-tls" ] }

[features]
cartridge = [ "katana-rpc-api/cartridge", "katana-rpc-server/cartridge" ]
explorer = [ "katana-rpc-server/explorer" ]
native = [ "katana-executor/native" ]<|MERGE_RESOLUTION|>--- conflicted
+++ resolved
@@ -21,11 +21,7 @@
 katana-pool-api.workspace = true
 katana-primitives.workspace = true
 katana-provider.workspace = true
-<<<<<<< HEAD
-katana-rpc.workspace = true
-=======
-katana-rpc-server = { workspace = true }
->>>>>>> 7898c5d9
+katana-rpc-server.workspace = true
 katana-rpc-api.workspace = true
 katana-rpc-types.workspace = true
 katana-rpc-client.workspace = true
