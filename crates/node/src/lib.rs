#![cfg_attr(not(test), warn(unused_crate_dependencies))]

pub mod full;
pub mod optimistic;

pub mod config;
pub mod exit;

use std::future::IntoFuture;
use std::sync::Arc;

use anyhow::{bail, Context, Result};
use config::rpc::RpcModuleKind;
use config::Config;
use http::header::CONTENT_TYPE;
use http::Method;
use jsonrpsee::RpcModule;
use katana_chain_spec::{ChainSpec, SettlementLayer};
use katana_core::backend::storage::{ProviderRO, ProviderRW};
use katana_core::backend::Backend;
use katana_core::env::BlockContextGenerator;
use katana_core::service::block_producer::BlockProducer;
use katana_executor::implementation::blockifier::cache::ClassCache;
use katana_executor::implementation::blockifier::BlockifierFactory;
use katana_executor::{ExecutionFlags, ExecutorFactory};
use katana_gas_price_oracle::{FixedPriceOracle, GasPriceOracle};
use katana_gateway_server::{GatewayServer, GatewayServerHandle};
use katana_metrics::exporters::prometheus::{Prometheus, PrometheusRecorder};
use katana_metrics::sys::DiskReporter;
use katana_metrics::{MetricsServer, MetricsServerHandle, Report};
use katana_pool::ordering::FiFo;
use katana_pool::TxPool;
use katana_primitives::block::{BlockHashOrNumber, GasPrices};
use katana_primitives::cairo::ShortString;
use katana_primitives::env::VersionedConstantsOverrides;
use katana_provider::{DbProviderFactory, ForkProviderFactory, ProviderFactory};
#[cfg(feature = "cartridge")]
use katana_rpc_api::cartridge::CartridgeApiServer;
use katana_rpc_api::dev::DevApiServer;
use katana_rpc_api::starknet::{StarknetApiServer, StarknetTraceApiServer, StarknetWriteApiServer};
#[cfg(feature = "explorer")]
use katana_rpc_api::starknet_ext::StarknetApiExtServer;
#[cfg(feature = "tee")]
use katana_rpc_api::tee::TeeApiServer;
use katana_rpc_client::starknet::Client as StarknetClient;
#[cfg(feature = "cartridge")]
use katana_rpc_server::cartridge::CartridgeApi;
use katana_rpc_server::cors::Cors;
use katana_rpc_server::dev::DevApi;
#[cfg(feature = "cartridge")]
use katana_rpc_server::starknet::PaymasterConfig;
use katana_rpc_server::starknet::{StarknetApi, StarknetApiConfig};
#[cfg(feature = "tee")]
use katana_rpc_server::tee::TeeApi;
use katana_rpc_server::{RpcServer, RpcServerHandle};
use katana_rpc_types::GetBlockWithTxHashesResponse;
use katana_stage::Sequencing;
use katana_tasks::TaskManager;
use num_traits::ToPrimitive;
use tracing::info;

use crate::exit::NodeStoppedFuture;

/// A node instance.
///
/// The struct contains the handle to all the components of the node.
#[must_use = "Node does nothing unless launched."]
#[derive(Debug)]
pub struct Node<P>
where
    P: ProviderFactory,
    <P as ProviderFactory>::Provider: ProviderRO,
    <P as ProviderFactory>::ProviderMut: ProviderRW,
{
    db: katana_db::Db,
    provider: P,
    config: Arc<Config>,
    pool: TxPool,
    rpc_server: RpcServer,
    task_manager: TaskManager,
    backend: Arc<Backend<BlockifierFactory, P>>,
    block_producer: BlockProducer<BlockifierFactory, P>,
    gateway_server: Option<GatewayServer<TxPool, P>>,
    metrics_server: Option<MetricsServer<Prometheus>>,
}

impl<P> Node<P>
where
    P: ProviderFactory + Clone,
    <P as ProviderFactory>::Provider: ProviderRO,
    <P as ProviderFactory>::ProviderMut: ProviderRW,
{
    /// Build the node components from the given [`Config`].
    ///
    /// This returns a [`Node`] instance which can be launched with the all the necessary components
    /// configured.
    pub fn build_with_provider(db: katana_db::Db, provider: P, config: Config) -> Result<Node<P>> {
        if config.metrics.is_some() {
            // Metrics recorder must be initialized before calling any of the metrics macros, in
            // order for it to be registered.
            let _ = PrometheusRecorder::install("katana")?;
        }

        // -- build task manager

        let task_manager = TaskManager::current();
        let task_spawner = task_manager.task_spawner();

        // --- build executor factory

        // Create versioned constants overrides from config
        let overrides = Some(VersionedConstantsOverrides {
            invoke_tx_max_n_steps: Some(config.execution.invocation_max_steps),
            validate_max_n_steps: Some(config.execution.validation_max_steps),
            max_recursion_depth: Some(config.execution.max_recursion_depth),
        });

        let execution_flags = ExecutionFlags::new()
            .with_account_validation(config.dev.account_validation)
            .with_fee(config.dev.fee);

        let executor_factory = {
            #[allow(unused_mut)]
            let mut class_cache = ClassCache::builder();

            #[cfg(feature = "native")]
            {
                info!(enabled = config.execution.compile_native, "Cairo native compilation");
                class_cache = class_cache.compile_native(config.execution.compile_native);
            }

            let global_class_cache = class_cache.build_global()?;

            let factory = BlockifierFactory::new(
                overrides,
                execution_flags.clone(),
                config.sequencing.block_limits(),
                global_class_cache,
                config.chain.clone(),
            );

            Arc::new(factory)
        };

<<<<<<< HEAD
        // --- build backend

        let (blockchain, db, forked_client) = if let Some(cfg) = &config.forking {
            let chain_spec = Arc::get_mut(&mut config.chain).expect("get mut Arc");

            let ChainSpec::Dev(chain_spec) = chain_spec else {
                return Err(anyhow::anyhow!("Forking is only supported in dev mode for now"));
            };

            let db = katana_db::Db::in_memory()?;
            let (bc, block_num) =
                Blockchain::new_from_forked(db.clone(), cfg.url.clone(), cfg.block, chain_spec)
                    .await?;

            // TODO: it'd bee nice if the client can be shared on both the rpc and forked backend
            // side
            let http_client = HttpClientBuilder::new().build(cfg.url.as_ref())?;
            let rpc_client = StarknetClient::new(http_client);
            let forked_client = ForkedClient::new(rpc_client, block_num.into());

            (bc, db, Some(forked_client))
        } else if let Some(db_path) = &config.db.dir {
            let db = katana_db::Db::new(db_path)?;
            (Blockchain::new_with_db(db.clone()), db, None)
        } else {
            let db = katana_db::Db::in_memory()?;
            (Blockchain::new_with_db(db.clone()), db, None)
        };

=======
>>>>>>> 1925f765
        // --- build l1 gas oracle

        // Check if the user specify a fixed gas price in the dev config.
        let gas_oracle = if let Some(prices) = &config.dev.fixed_gas_prices {
            GasPriceOracle::fixed(
                prices.l2_gas_prices.clone(),
                prices.l1_gas_prices.clone(),
                prices.l1_data_gas_prices.clone(),
            )
        } else if let Some(settlement) = config.chain.settlement() {
            match settlement {
                SettlementLayer::Starknet { rpc_url, .. } => {
                    GasPriceOracle::sampled_starknet(rpc_url.clone())
                }
                SettlementLayer::Ethereum { rpc_url, .. } => {
                    GasPriceOracle::sampled_ethereum(rpc_url.clone())
                }
                SettlementLayer::Sovereign { .. } => {
                    GasPriceOracle::Fixed(FixedPriceOracle::default())
                }
            }
        } else {
            GasPriceOracle::Fixed(FixedPriceOracle::default())
        };

        // Get cfg_env before moving executor_factory into Backend
        let versioned_constant_overrides = executor_factory.overrides().cloned();

        // --- build backend

        let block_context_generator = BlockContextGenerator::default().into();
        let backend = Arc::new(Backend {
<<<<<<< HEAD
            gas_oracle,
            blockchain: blockchain.clone(),
=======
            gas_oracle: gas_oracle.clone(),
            storage: provider.clone(),
>>>>>>> 1925f765
            executor_factory,
            block_context_generator,
            chain_spec: config.chain.clone(),
        });

        backend.init_genesis(config.forking.is_some()).context("failed to initialize genesis")?;

        // --- build block producer

        let block_producer =
            if config.sequencing.block_time.is_some() || config.sequencing.no_mining {
                if let Some(interval) = config.sequencing.block_time {
                    BlockProducer::interval(Arc::clone(&backend), interval)
                } else {
                    BlockProducer::on_demand(Arc::clone(&backend))
                }
            } else {
                BlockProducer::instant(Arc::clone(&backend))
            };

        // --- build transaction pool

        let validator = block_producer.validator();
        let pool = TxPool::new(validator.clone(), FiFo::new());

        // --- build rpc server

        let mut rpc_modules = RpcModule::new(());

        let cors = Cors::new()
        .allow_origins(config.rpc.cors_origins.clone())
        // Allow `POST` when accessing the resource
        .allow_methods([Method::POST, Method::GET])
        .allow_headers([CONTENT_TYPE, "argent-client".parse().unwrap(), "argent-version".parse().unwrap()]);

        #[cfg(feature = "cartridge")]
        let paymaster = if let Some(paymaster) = &config.paymaster {
            anyhow::ensure!(
                config.rpc.apis.contains(&RpcModuleKind::Cartridge),
                "Cartridge API should be enabled when paymaster is set"
            );

            let api = CartridgeApi::new(
                backend.clone(),
                block_producer.clone(),
                pool.clone(),
                task_spawner.clone(),
                paymaster.cartridge_api_url.clone(),
            );

            rpc_modules.merge(CartridgeApiServer::into_rpc(api))?;

            Some(PaymasterConfig { cartridge_api_url: paymaster.cartridge_api_url.clone() })
        } else {
            None
        };

        // --- build starknet api

        let starknet_api_cfg = StarknetApiConfig {
            max_event_page_size: config.rpc.max_event_page_size,
            max_proof_keys: config.rpc.max_proof_keys,
            max_call_gas: config.rpc.max_call_gas,
            max_concurrent_estimate_fee_requests: config.rpc.max_concurrent_estimate_fee_requests,
            simulation_flags: execution_flags,
            versioned_constant_overrides,
            #[cfg(feature = "cartridge")]
            paymaster,
        };

<<<<<<< HEAD
        let starknet_api = if let Some(client) = forked_client {
            StarknetApi::new_forked(
                backend.clone(),
                pool.clone(),
                client,
                task_spawner.clone(),
                starknet_api_cfg,
                block_producer.clone(),
                blockchain,
                None,
            )
        } else {
            StarknetApi::new(
                backend.clone(),
                pool.clone(),
                task_spawner.clone(),
                starknet_api_cfg,
                block_producer.clone(),
                blockchain,
                None,
            )
        };
=======
        let chain_spec = backend.chain_spec.clone();

        let starknet_api = StarknetApi::new(
            chain_spec.clone(),
            pool.clone(),
            task_spawner.clone(),
            block_producer.clone(),
            gas_oracle.clone(),
            starknet_api_cfg,
            provider.clone(),
        );
>>>>>>> 1925f765

        if config.rpc.apis.contains(&RpcModuleKind::Starknet) {
            #[cfg(feature = "explorer")]
            if config.rpc.explorer {
                rpc_modules.merge(StarknetApiExtServer::into_rpc(starknet_api.clone()))?;
            }

            rpc_modules.merge(StarknetApiServer::into_rpc(starknet_api.clone()))?;
            rpc_modules.merge(StarknetWriteApiServer::into_rpc(starknet_api.clone()))?;
            rpc_modules.merge(StarknetTraceApiServer::into_rpc(starknet_api.clone()))?;
        }

        if config.rpc.apis.contains(&RpcModuleKind::Dev) {
            let api = DevApi::new(backend.clone(), block_producer.clone());
            rpc_modules.merge(DevApiServer::into_rpc(api))?;
        }

        // --- build tee api (if configured)
        #[cfg(feature = "tee")]
        if config.rpc.apis.contains(&RpcModuleKind::Tee) {
            if let Some(ref tee_config) = config.tee {
                use katana_tee::{TeeProvider, TeeProviderType};

                let tee_provider: Arc<dyn TeeProvider> = match tee_config.provider_type {
                    TeeProviderType::SevSnp => {
                        #[cfg(feature = "tee-snp")]
                        {
                            Arc::new(
                                katana_tee::SevSnpProvider::new()
                                    .context("Failed to initialize SEV-SNP provider")?,
                            )
                        }
                        #[cfg(not(feature = "tee-snp"))]
                        {
                            anyhow::bail!(
                                "SEV-SNP TEE provider requires the 'tee-snp' feature to be enabled"
                            );
                        }
                    }
                };

                let api = TeeApi::new(provider.clone(), tee_provider);
                rpc_modules.merge(TeeApiServer::into_rpc(api))?;

                info!(target: "node", provider = ?tee_config.provider_type, "TEE API enabled");
            }
        }

        #[allow(unused_mut)]
        let mut rpc_server =
            RpcServer::new().metrics(true).health_check(true).cors(cors).module(rpc_modules)?;

        #[cfg(feature = "explorer")]
        {
            rpc_server = rpc_server.explorer(config.rpc.explorer);
        }

        if let Some(timeout) = config.rpc.timeout {
            rpc_server = rpc_server.timeout(timeout);
        };

        if let Some(max_connections) = config.rpc.max_connections {
            rpc_server = rpc_server.max_connections(max_connections);
        }

        if let Some(max_request_body_size) = config.rpc.max_request_body_size {
            rpc_server = rpc_server.max_request_body_size(max_request_body_size);
        }

        if let Some(max_response_body_size) = config.rpc.max_response_body_size {
            rpc_server = rpc_server.max_response_body_size(max_response_body_size);
        }

        // --- build feeder gateway server (optional)

        let gateway_server = if let Some(gw_config) = &config.gateway {
            let mut server = GatewayServer::new(starknet_api)
                .health_check(true)
                .metered(config.metrics.is_some());

            if let Some(timeout) = gw_config.timeout {
                server = server.timeout(timeout);
            }

            Some(server)
        } else {
            None
        };

        // --- build metrics server (optional)

        let metrics_server = if config.metrics.is_some() {
            let db_metrics = Box::new(db.clone()) as Box<dyn Report>;
            let disk_metrics = Box::new(DiskReporter::new(db.path())?) as Box<dyn Report>;
            let reports: Vec<Box<dyn Report>> = vec![db_metrics, disk_metrics];

            let exporter = PrometheusRecorder::current().expect("qed; should exist at this point");
            let server = MetricsServer::new(exporter).with_process_metrics().reports(reports);

            Some(server)
        } else {
            None
        };

        Ok(Node {
            db,
            provider,
            pool,
            backend,
            rpc_server,
            gateway_server,
            block_producer,
            metrics_server,
            config: Arc::new(config),
            task_manager,
        })
    }
}

impl Node<DbProviderFactory> {
    pub fn build(config: Config) -> Result<Self> {
        let (provider, db) = if let Some(path) = &config.db.dir {
            let db = katana_db::Db::new(path)?;
            let factory = DbProviderFactory::new(db.clone());
            (factory, db)
        } else {
            let factory = DbProviderFactory::new_in_memory();
            let db = factory.db().clone();
            (factory, db)
        };

        Self::build_with_provider(db, provider, config)
    }
}

impl Node<ForkProviderFactory> {
    pub async fn build_forked(mut config: Config) -> Result<Self> {
        // NOTE: because the chain spec will be cloned for the BlockifierFactory (see below),
        // this mutation must be performed before the chain spec is cloned. Otherwise
        // this will panic.
        let chain_spec = Arc::get_mut(&mut config.chain).expect("get mut Arc");

        let cfg = config.forking.as_ref().unwrap();

        let ChainSpec::Dev(chain_spec) = chain_spec else {
            return Err(anyhow::anyhow!("Forking is only supported in dev mode for now"));
        };

        let db = katana_db::Db::in_memory()?;

        let client = StarknetClient::new(cfg.url.clone());
        let chain_id = client.chain_id().await.context("failed to fetch forked network id")?;

        // If the fork block number is not specified, we use the latest accepted block on the forked
        // network.
        let block_id = if let Some(id) = cfg.block {
            id
        } else {
            let res = client.block_number().await?;
            BlockHashOrNumber::Num(res.block_number)
        };

        // if the id is not in ASCII encoding, we display the chain id as is in hex.
        match ShortString::try_from(chain_id) {
            Ok(id) => {
                info!(chain = %id, block = %block_id, "Forking chain.");
            }

            Err(_) => {
                let id = format!("{chain_id:#x}");
                info!(chain = %id, block = %block_id, "Forking chain.");
            }
        };

        let block = client
            .get_block_with_tx_hashes(block_id.into())
            .await
            .context("failed to fetch forked block")?;

        let GetBlockWithTxHashesResponse::Block(forked_block) = block else {
            bail!("forking a pending block is not allowed")
        };

        let block_num = forked_block.block_number;
        let genesis_block_num = block_num + 1;

        chain_spec.id = chain_id.into();

        // adjust the genesis to match the forked block
        chain_spec.genesis.timestamp = forked_block.timestamp;
        chain_spec.genesis.number = genesis_block_num;
        chain_spec.genesis.state_root = Default::default();
        chain_spec.genesis.parent_hash = forked_block.parent_hash;
        chain_spec.genesis.sequencer_address = forked_block.sequencer_address;

        // TODO: remove gas price from genesis
        let eth_l1_gas_price =
            forked_block.l1_gas_price.price_in_wei.to_u128().expect("should fit in u128");
        let strk_l1_gas_price =
            forked_block.l1_gas_price.price_in_fri.to_u128().expect("should fit in u128");
        chain_spec.genesis.gas_prices =
            unsafe { GasPrices::new_unchecked(eth_l1_gas_price, strk_l1_gas_price) };

        // TODO: convert this to block number instead of BlockHashOrNumber so that it is easier to
        // check if the requested block is within the supported range or not.
        let provider_factory = ForkProviderFactory::new(db.clone(), block_num, client.clone());

        // update the genesis block with the forked block's data
        // we dont update the `l1_gas_price` bcs its already done when we set the `gas_prices` in
        // genesis. this flow is kinda flawed, we should probably refactor it out of the
        // genesis.
        let mut block = chain_spec.block();

        let eth_l1_data_gas_price =
            forked_block.l1_data_gas_price.price_in_wei.to_u128().expect("should fit in u128");
        let strk_l1_data_gas_price =
            forked_block.l1_data_gas_price.price_in_fri.to_u128().expect("should fit in u128");

        block.header.l1_data_gas_prices =
            unsafe { GasPrices::new_unchecked(eth_l1_data_gas_price, strk_l1_data_gas_price) };

        block.header.l1_da_mode = forked_block.l1_da_mode;

        Self::build_with_provider(db, provider_factory, config)
    }
}

impl<P> Node<P>
where
    P: ProviderFactory,
    <P as ProviderFactory>::Provider: ProviderRO,
    <P as ProviderFactory>::ProviderMut: ProviderRW,
{
    /// Start the node.
    ///
    /// This method will start all the node process, running them until the node is stopped.
    pub async fn launch(self) -> Result<LaunchedNode<P>> {
        let chain = self.backend.chain_spec.id();
        info!(%chain, "Starting node.");

        // --- start the metrics server (if configured)

        let metrics_handle = if let Some(ref server) = self.metrics_server {
            // safe to unwrap here because metrics_server can only be Some if the metrics config
            // exists
            let cfg = self.config.metrics.as_ref().expect("qed; must exist");
            let addr = cfg.socket_addr();
            Some(server.start(addr)?)
        } else {
            None
        };

        let pool = self.pool.clone();
        let backend = self.backend.clone();
        let block_producer = self.block_producer.clone();

        // --- build and run sequencing task

        let sequencing = Sequencing::new(
            pool.clone(),
            backend.clone(),
            self.task_manager.task_spawner(),
            block_producer.clone(),
            self.config.messaging.clone(),
        );

        self.task_manager
            .task_spawner()
            .build_task()
            .graceful_shutdown()
            .name("Sequencing")
            .spawn(sequencing.into_future());

        // --- start the rpc server

        let rpc_handle = self.rpc_server.start(self.config.rpc.socket_addr()).await?;

        // --- start the feeder gateway server (if configured)

        let gateway_handle = match &self.gateway_server {
            Some(server) => {
                let config = self.config().gateway.as_ref().expect("qed; must exist");
                Some(server.start(config.socket_addr()).await?)
            }
            None => None,
        };

        // --- start the gas oracle worker task

        if let Some(worker) = self.backend.gas_oracle.run_worker() {
            self.task_manager
                .task_spawner()
                .build_task()
                .graceful_shutdown()
                .name("gas oracle")
                .spawn(worker);
        }

        info!(target: "node", "Gas price oracle worker started.");

        Ok(LaunchedNode {
            node: self,
            rpc: rpc_handle,
            gateway: gateway_handle,
            metrics: metrics_handle,
        })
    }

    /// Returns a reference to the node's database environment (if any).
    pub fn provider(&self) -> &P {
        &self.provider
    }

    pub fn backend(&self) -> &Arc<Backend<BlockifierFactory, P>> {
        &self.backend
    }

    /// Returns a reference to the node's transaction pool.
    pub fn pool(&self) -> &TxPool {
        &self.pool
    }

    /// Returns a reference to the node's JSON-RPC server.
    pub fn rpc(&self) -> &RpcServer {
        &self.rpc_server
    }

    /// Returns a reference to the node's database.
    pub fn db(&self) -> &katana_db::Db {
        &self.db
    }

    /// Returns a reference to the node's configuration.
    pub fn config(&self) -> &Config {
        &self.config
    }
}

/// A handle to the launched node.
#[derive(Debug)]
pub struct LaunchedNode<P>
where
    P: ProviderFactory,
    <P as ProviderFactory>::Provider: ProviderRO,
    <P as ProviderFactory>::ProviderMut: ProviderRW,
{
    node: Node<P>,
    /// Handle to the rpc server.
    rpc: RpcServerHandle,
    /// Handle to the gateway server (if enabled).
    gateway: Option<GatewayServerHandle>,
    /// Handle to the metrics server (if enabled).
    metrics: Option<MetricsServerHandle>,
}

impl<P> LaunchedNode<P>
where
    P: ProviderFactory,
    <P as ProviderFactory>::Provider: ProviderRO,
    <P as ProviderFactory>::ProviderMut: ProviderRW,
{
    /// Returns a reference to the [`Node`] handle.
    pub fn node(&self) -> &Node<P> {
        &self.node
    }

    /// Returns a reference to the rpc server handle.
    pub fn rpc(&self) -> &RpcServerHandle {
        &self.rpc
    }

    /// Returns a reference to the gateway server handle (if enabled).
    pub fn gateway(&self) -> Option<&GatewayServerHandle> {
        self.gateway.as_ref()
    }

    /// Returns a reference to the metrics server handle (if enabled).
    pub fn metrics(&self) -> Option<&MetricsServerHandle> {
        self.metrics.as_ref()
    }

    /// Stops the node.
    ///
    /// This will instruct the node to stop and wait until it has actually stop.
    pub async fn stop(self) -> Result<()> {
        // TODO: wait for the rpc server to stop instead of just stopping it.
        self.rpc.stop()?;

        // Stop feeder gateway server if it's running
        if let Some(handle) = self.gateway {
            handle.stop()?;
        }

        // Stop metrics server if it's running
        if let Some(mut handle) = self.metrics {
            handle.stop()?;
        }

        self.node.task_manager.shutdown().await;
        Ok(())
    }

    /// Returns a future which resolves only when the node has stopped.
    pub fn stopped(&self) -> NodeStoppedFuture<'_, P> {
        NodeStoppedFuture::new(self)
    }
}<|MERGE_RESOLUTION|>--- conflicted
+++ resolved
@@ -142,38 +142,6 @@
             Arc::new(factory)
         };
 
-<<<<<<< HEAD
-        // --- build backend
-
-        let (blockchain, db, forked_client) = if let Some(cfg) = &config.forking {
-            let chain_spec = Arc::get_mut(&mut config.chain).expect("get mut Arc");
-
-            let ChainSpec::Dev(chain_spec) = chain_spec else {
-                return Err(anyhow::anyhow!("Forking is only supported in dev mode for now"));
-            };
-
-            let db = katana_db::Db::in_memory()?;
-            let (bc, block_num) =
-                Blockchain::new_from_forked(db.clone(), cfg.url.clone(), cfg.block, chain_spec)
-                    .await?;
-
-            // TODO: it'd bee nice if the client can be shared on both the rpc and forked backend
-            // side
-            let http_client = HttpClientBuilder::new().build(cfg.url.as_ref())?;
-            let rpc_client = StarknetClient::new(http_client);
-            let forked_client = ForkedClient::new(rpc_client, block_num.into());
-
-            (bc, db, Some(forked_client))
-        } else if let Some(db_path) = &config.db.dir {
-            let db = katana_db::Db::new(db_path)?;
-            (Blockchain::new_with_db(db.clone()), db, None)
-        } else {
-            let db = katana_db::Db::in_memory()?;
-            (Blockchain::new_with_db(db.clone()), db, None)
-        };
-
-=======
->>>>>>> 1925f765
         // --- build l1 gas oracle
 
         // Check if the user specify a fixed gas price in the dev config.
@@ -206,13 +174,8 @@
 
         let block_context_generator = BlockContextGenerator::default().into();
         let backend = Arc::new(Backend {
-<<<<<<< HEAD
-            gas_oracle,
-            blockchain: blockchain.clone(),
-=======
             gas_oracle: gas_oracle.clone(),
             storage: provider.clone(),
->>>>>>> 1925f765
             executor_factory,
             block_context_generator,
             chain_spec: config.chain.clone(),
@@ -283,30 +246,6 @@
             paymaster,
         };
 
-<<<<<<< HEAD
-        let starknet_api = if let Some(client) = forked_client {
-            StarknetApi::new_forked(
-                backend.clone(),
-                pool.clone(),
-                client,
-                task_spawner.clone(),
-                starknet_api_cfg,
-                block_producer.clone(),
-                blockchain,
-                None,
-            )
-        } else {
-            StarknetApi::new(
-                backend.clone(),
-                pool.clone(),
-                task_spawner.clone(),
-                starknet_api_cfg,
-                block_producer.clone(),
-                blockchain,
-                None,
-            )
-        };
-=======
         let chain_spec = backend.chain_spec.clone();
 
         let starknet_api = StarknetApi::new(
@@ -318,7 +257,6 @@
             starknet_api_cfg,
             provider.clone(),
         );
->>>>>>> 1925f765
 
         if config.rpc.apis.contains(&RpcModuleKind::Starknet) {
             #[cfg(feature = "explorer")]
