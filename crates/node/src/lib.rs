#![cfg_attr(not(test), warn(unused_crate_dependencies))]

pub mod full;

pub mod config;
pub mod exit;

use std::future::IntoFuture;
use std::sync::Arc;

use anyhow::{Context, Result};
use config::rpc::RpcModuleKind;
use config::Config;
use http::header::CONTENT_TYPE;
use http::Method;
use jsonrpsee::RpcModule;
use katana_chain_spec::{ChainSpec, SettlementLayer};
use katana_core::backend::storage::{GenericStorageProvider, StorageProvider};
use katana_core::backend::Backend;
use katana_core::env::BlockContextGenerator;
use katana_core::service::block_producer::BlockProducer;
use katana_db::models::storage;
use katana_db::Db;
use katana_executor::implementation::blockifier::cache::ClassCache;
use katana_executor::implementation::blockifier::BlockifierFactory;
use katana_executor::{ExecutionFlags, ExecutorFactory};
use katana_gas_price_oracle::{FixedPriceOracle, GasPriceOracle};
use katana_gateway_server::{GatewayServer, GatewayServerHandle};
use katana_metrics::exporters::prometheus::PrometheusRecorder;
use katana_metrics::sys::DiskReporter;
use katana_metrics::{Report, Server as MetricsServer};
use katana_pool::ordering::FiFo;
use katana_pool::TxPool;
use katana_primitives::env::VersionedConstantsOverrides;
use katana_provider::DbProviderFactory;
#[cfg(feature = "cartridge")]
use katana_rpc_api::cartridge::CartridgeApiServer;
use katana_rpc_api::dev::DevApiServer;
use katana_rpc_api::starknet::{StarknetApiServer, StarknetTraceApiServer, StarknetWriteApiServer};
#[cfg(feature = "explorer")]
use katana_rpc_api::starknet_ext::StarknetApiExtServer;
#[cfg(feature = "cartridge")]
use katana_rpc_server::cartridge::CartridgeApi;
use katana_rpc_server::cors::Cors;
use katana_rpc_server::dev::DevApi;
#[cfg(feature = "cartridge")]
use katana_rpc_server::starknet::PaymasterConfig;
use katana_rpc_server::starknet::{StarknetApi, StarknetApiConfig};
use katana_rpc_server::{RpcServer, RpcServerHandle};
use katana_stage::Sequencing;
use katana_tasks::TaskManager;
use tracing::info;

use crate::exit::NodeStoppedFuture;

/// A node instance.
///
/// The struct contains the handle to all the components of the node.
#[must_use = "Node does nothing unless launched."]
#[derive(Debug)]
pub struct Node {
    config: Arc<Config>,
    pool: TxPool,
    db: katana_db::Db,
    rpc_server: RpcServer,
    task_manager: TaskManager,
    backend: Arc<Backend<BlockifierFactory>>,
    block_producer: BlockProducer<BlockifierFactory>,
    gateway_server: Option<GatewayServer<TxPool>>,
}

impl Node {
    /// Build the node components from the given [`Config`].
    ///
    /// This returns a [`Node`] instance which can be launched with the all the necessary components
    /// configured.
    pub async fn build(config: Config) -> Result<Node> {
        let mut config = config;

        if config.metrics.is_some() {
            // Metrics recorder must be initialized before calling any of the metrics macros, in
            // order for it to be registered.
            let _ = PrometheusRecorder::install("katana")?;
        }

        // -- build task manager

        let task_manager = TaskManager::current();
        let task_spawner = task_manager.task_spawner();

        // --- build backend

<<<<<<< HEAD
        let (storage, db, forked_client) = if let Some(cfg) = &config.forking {
=======
        let (blockchain, db) = if let Some(cfg) = &config.forking {
>>>>>>> 479704f7
            // NOTE: because the chain spec will be cloned for the BlockifierFactory (see below),
            // this mutation must be performed before the chain spec is cloned. Otherwise
            // this will panic.
            let chain_spec = Arc::get_mut(&mut config.chain).expect("get mut Arc");

            let ChainSpec::Dev(chain_spec) = chain_spec else {
                return Err(anyhow::anyhow!("Forking is only supported in dev mode for now"));
            };

            let db = katana_db::Db::in_memory()?;
<<<<<<< HEAD
            let rpc_client = StarknetClient::new(HttpClientBuilder::new().build(cfg.url.as_ref())?);

            let (provider, block_num) =
                StorageProvider::new_forked(db.clone(), rpc_client.clone(), cfg.block, chain_spec)
                    .await?;

            // TODO: it'd bee nice if the client can be shared on both the rpc and forked backend
            // side
            let forked_client = ForkedClient::new(rpc_client, block_num);

            (Arc::new(provider) as GenericStorageProvider, db, Some(forked_client))
        } else if let Some(db_path) = &config.db.dir {
            let db = katana_db::Db::new(db_path)?;
            (Arc::new(StorageProvider::new_with_db(db.clone())) as GenericStorageProvider, db, None)
        } else {
            let db = katana_db::Db::in_memory()?;
            (Arc::new(StorageProvider::new_with_db(db.clone())) as GenericStorageProvider, db, None)
=======
            let bc =
                Blockchain::new_from_forked(db.clone(), cfg.url.clone(), cfg.block, chain_spec)
                    .await?;

            (bc, db)
        } else if let Some(db_path) = &config.db.dir {
            let db = katana_db::Db::new(db_path)?;
            (Blockchain::new_with_db(db.clone()), db)
        } else {
            let db = katana_db::Db::in_memory()?;
            (Blockchain::new_with_db(db.clone()), db)
>>>>>>> 479704f7
        };

        // let (blockchain, db, forked_client) = if let Some(cfg) = &config.forking {
        //     // NOTE: because the chain spec will be cloned for the BlockifierFactory (see below),
        //     // this mutation must be performed before the chain spec is cloned. Otherwise
        //     // this will panic.
        //     let chain_spec = Arc::get_mut(&mut config.chain).expect("get mut Arc");

        //     let ChainSpec::Dev(chain_spec) = chain_spec else {
        //         return Err(anyhow::anyhow!("Forking is only supported in dev mode for now"));
        //     };

        //     let db = katana_db::Db::in_memory()?;
        //     let (bc, block_num) =
        //         Blockchain::new_from_forked(db.clone(), cfg.url.clone(), cfg.block, chain_spec)
        //             .await?;

        //     // TODO: it'd bee nice if the client can be shared on both the rpc and forked backend
        //     // side
        //     let http_client = HttpClientBuilder::new().build(cfg.url.as_ref())?;
        //     let rpc_client = StarknetClient::new(http_client);
        //     let forked_client = ForkedClient::new(rpc_client, block_num);

        //     (bc, db, Some(forked_client))
        // } else if let Some(db_path) = &config.db.dir {
        //     let db = katana_db::Db::new(db_path)?;
        //     (Blockchain::new_with_db(db.clone()), db, None)
        // } else {
        //     let db = katana_db::Db::in_memory()?;
        //     (Blockchain::new_with_db(db.clone()), db, None)
        // };

        // --- build executor factory

        // Create versioned constants overrides from config
        let overrides = Some(VersionedConstantsOverrides {
            invoke_tx_max_n_steps: Some(config.execution.invocation_max_steps),
            validate_max_n_steps: Some(config.execution.validation_max_steps),
            max_recursion_depth: Some(config.execution.max_recursion_depth),
        });

        let execution_flags = ExecutionFlags::new()
            .with_account_validation(config.dev.account_validation)
            .with_fee(config.dev.fee);

        let executor_factory = {
            #[allow(unused_mut)]
            let mut class_cache = ClassCache::builder();

            #[cfg(feature = "native")]
            {
                info!(enabled = config.execution.compile_native, "Cairo native compilation");
                class_cache = class_cache.compile_native(config.execution.compile_native);
            }

            let global_class_cache = class_cache.build_global()?;

            let factory = BlockifierFactory::new(
                overrides,
                execution_flags.clone(),
                config.sequencing.block_limits(),
                global_class_cache,
                config.chain.clone(),
            );

            Arc::new(factory)
        };

        // --- build l1 gas oracle

        // Check if the user specify a fixed gas price in the dev config.
        let gas_oracle = if let Some(prices) = &config.dev.fixed_gas_prices {
            GasPriceOracle::fixed(
                prices.l2_gas_prices.clone(),
                prices.l1_gas_prices.clone(),
                prices.l1_data_gas_prices.clone(),
            )
        } else if let Some(settlement) = config.chain.settlement() {
            match settlement {
                SettlementLayer::Starknet { rpc_url, .. } => {
                    GasPriceOracle::sampled_starknet(rpc_url.clone())
                }
                SettlementLayer::Ethereum { rpc_url, .. } => {
                    GasPriceOracle::sampled_ethereum(rpc_url.clone())
                }
                SettlementLayer::Sovereign { .. } => {
                    GasPriceOracle::Fixed(FixedPriceOracle::default())
                }
            }
        } else {
            GasPriceOracle::Fixed(FixedPriceOracle::default())
        };

        // Get cfg_env before moving executor_factory into Backend
        let versioned_constant_overrides = executor_factory.overrides().cloned();

        let block_context_generator = BlockContextGenerator::default().into();
        let backend = Arc::new(Backend {
            gas_oracle: gas_oracle.clone(),
            storage: storage.clone(),
            executor_factory,
            block_context_generator,
            chain_spec: config.chain.clone(),
        });

        backend.init_genesis(config.forking.is_some()).context("failed to initialize genesis")?;

        // --- build block producer

        let block_producer =
            if config.sequencing.block_time.is_some() || config.sequencing.no_mining {
                if let Some(interval) = config.sequencing.block_time {
                    BlockProducer::interval(Arc::clone(&backend), interval)
                } else {
                    BlockProducer::on_demand(Arc::clone(&backend))
                }
            } else {
                BlockProducer::instant(Arc::clone(&backend))
            };

        // --- build transaction pool

        let validator = block_producer.validator();
        let pool = TxPool::new(validator.clone(), FiFo::new());

        // --- build rpc server

        let mut rpc_modules = RpcModule::new(());

        let cors = Cors::new()
        .allow_origins(config.rpc.cors_origins.clone())
        // Allow `POST` when accessing the resource
        .allow_methods([Method::POST, Method::GET])
        .allow_headers([CONTENT_TYPE, "argent-client".parse().unwrap(), "argent-version".parse().unwrap()]);

        #[cfg(feature = "cartridge")]
        let paymaster = if let Some(paymaster) = &config.paymaster {
            anyhow::ensure!(
                config.rpc.apis.contains(&RpcModuleKind::Cartridge),
                "Cartridge API should be enabled when paymaster is set"
            );

            let api = CartridgeApi::new(
                backend.clone(),
                block_producer.clone(),
                pool.clone(),
                task_spawner.clone(),
                paymaster.cartridge_api_url.clone(),
            );

            rpc_modules.merge(CartridgeApiServer::into_rpc(api))?;

            Some(PaymasterConfig { cartridge_api_url: paymaster.cartridge_api_url.clone() })
        } else {
            None
        };

        // --- build starknet api

        let starknet_api_cfg = StarknetApiConfig {
            max_event_page_size: config.rpc.max_event_page_size,
            max_proof_keys: config.rpc.max_proof_keys,
            max_call_gas: config.rpc.max_call_gas,
            max_concurrent_estimate_fee_requests: config.rpc.max_concurrent_estimate_fee_requests,
            simulation_flags: execution_flags,
            versioned_constant_overrides,
            #[cfg(feature = "cartridge")]
            paymaster,
        };

        let chain_spec = backend.chain_spec.clone();

<<<<<<< HEAD
        let starknet_api = if let Some(forked_client) = forked_client {
            StarknetApi::new_forked(
                chain_spec.clone(),
                pool.clone(),
                forked_client,
                task_spawner.clone(),
                block_producer.clone(),
                gas_oracle.clone(),
                starknet_api_cfg,
                storage.clone(),
            )
        } else {
            StarknetApi::new(
                chain_spec.clone(),
                pool.clone(),
                task_spawner.clone(),
                block_producer.clone(),
                gas_oracle.clone(),
                starknet_api_cfg,
                storage.clone(),
            )
        };
=======
        let starknet_api = StarknetApi::new(
            chain_spec.clone(),
            storage_provider.clone(),
            pool.clone(),
            task_spawner.clone(),
            block_producer.clone(),
            gas_oracle.clone(),
            starknet_api_cfg,
        );
>>>>>>> 479704f7

        if config.rpc.apis.contains(&RpcModuleKind::Starknet) {
            #[cfg(feature = "explorer")]
            if config.rpc.explorer {
                rpc_modules.merge(StarknetApiExtServer::into_rpc(starknet_api.clone()))?;
            }

            rpc_modules.merge(StarknetApiServer::into_rpc(starknet_api.clone()))?;
            rpc_modules.merge(StarknetWriteApiServer::into_rpc(starknet_api.clone()))?;
            rpc_modules.merge(StarknetTraceApiServer::into_rpc(starknet_api.clone()))?;
        }

        if config.rpc.apis.contains(&RpcModuleKind::Dev) {
            let api = DevApi::new(backend.clone(), block_producer.clone());
            rpc_modules.merge(DevApiServer::into_rpc(api))?;
        }

        #[allow(unused_mut)]
        let mut rpc_server =
            RpcServer::new().metrics(true).health_check(true).cors(cors).module(rpc_modules)?;

        #[cfg(feature = "explorer")]
        {
            rpc_server = rpc_server.explorer(config.rpc.explorer);
        }

        if let Some(timeout) = config.rpc.timeout {
            rpc_server = rpc_server.timeout(timeout);
        };

        if let Some(max_connections) = config.rpc.max_connections {
            rpc_server = rpc_server.max_connections(max_connections);
        }

        if let Some(max_request_body_size) = config.rpc.max_request_body_size {
            rpc_server = rpc_server.max_request_body_size(max_request_body_size);
        }

        if let Some(max_response_body_size) = config.rpc.max_response_body_size {
            rpc_server = rpc_server.max_response_body_size(max_response_body_size);
        }

        // --- build feeder gateway server (optional)

        let gateway_server = if let Some(gw_config) = &config.gateway {
            let mut server = GatewayServer::new(starknet_api)
                .health_check(true)
                .metered(config.metrics.is_some());

            if let Some(timeout) = gw_config.timeout {
                server = server.timeout(timeout);
            }

            Some(server)
        } else {
            None
        };

        Ok(Node {
            db,
            pool,
            backend,
            rpc_server,
            gateway_server,
            block_producer,
            config: Arc::new(config),
            task_manager,
        })
    }

    /// Start the node.
    ///
    /// This method will start all the node process, running them until the node is stopped.
    pub async fn launch(self) -> Result<LaunchedNode> {
        let chain = self.backend.chain_spec.id();
        info!(%chain, "Starting node.");

        // TODO: maybe move this to the build stage
        if let Some(ref cfg) = self.config.metrics {
            let db_metrics = Box::new(self.db.clone()) as Box<dyn Report>;
            let disk_metrics = Box::new(DiskReporter::new(self.db.path())?) as Box<dyn Report>;
            let reports: Vec<Box<dyn Report>> = vec![db_metrics, disk_metrics];

            let exporter = PrometheusRecorder::current().expect("qed; should exist at this point");
            let server = MetricsServer::new(exporter).with_process_metrics().with_reports(reports);

            let addr = cfg.socket_addr();
            self.task_manager.task_spawner().build_task().spawn(server.start(addr));
            info!(%addr, "Metrics server started.");
        }

        let pool = self.pool.clone();
        let backend = self.backend.clone();
        let block_producer = self.block_producer.clone();

        // --- build and run sequencing task

        let sequencing = Sequencing::new(
            pool.clone(),
            backend.clone(),
            self.task_manager.task_spawner(),
            block_producer.clone(),
            self.config.messaging.clone(),
        );

        self.task_manager
            .task_spawner()
            .build_task()
            .graceful_shutdown()
            .name("Sequencing")
            .spawn(sequencing.into_future());

        // --- start the rpc server

        let rpc_handle = self.rpc_server.start(self.config.rpc.socket_addr()).await?;

        // --- start the feeder gateway server (if configured)

        let gateway_handle = match &self.gateway_server {
            Some(server) => {
                let config = self.config().gateway.as_ref().expect("qed; must exist");
                Some(server.start(config.socket_addr()).await?)
            }
            None => None,
        };

        // --- start the gas oracle worker task

        if let Some(worker) = self.backend.gas_oracle.run_worker() {
            self.task_manager
                .task_spawner()
                .build_task()
                .graceful_shutdown()
                .name("gas oracle")
                .spawn(worker);
        }

        info!(target: "node", "Gas price oracle worker started.");

        Ok(LaunchedNode { node: self, rpc: rpc_handle, gateway: gateway_handle })
    }

    /// Returns a reference to the node's database environment (if any).
    pub fn db(&self) -> &Db {
        &self.db
    }

    pub fn backend(&self) -> &Arc<Backend<BlockifierFactory>> {
        &self.backend
    }

    /// Returns a reference to the node's transaction pool.
    pub fn pool(&self) -> &TxPool {
        &self.pool
    }

    /// Returns a reference to the node's JSON-RPC server.
    pub fn rpc(&self) -> &RpcServer {
        &self.rpc_server
    }

    /// Returns a reference to the node's configuration.
    pub fn config(&self) -> &Config {
        &self.config
    }
}

/// A handle to the launched node.
#[derive(Debug)]
pub struct LaunchedNode {
    node: Node,
    /// Handle to the rpc server.
    rpc: RpcServerHandle,
    /// Handle to the gateway server (if enabled).
    gateway: Option<GatewayServerHandle>,
}

impl LaunchedNode {
    /// Returns a reference to the [`Node`] handle.
    pub fn node(&self) -> &Node {
        &self.node
    }

    /// Returns a reference to the rpc server handle.
    pub fn rpc(&self) -> &RpcServerHandle {
        &self.rpc
    }

    /// Returns a reference to the gateway server handle (if enabled).
    pub fn gateway(&self) -> Option<&GatewayServerHandle> {
        self.gateway.as_ref()
    }

    /// Stops the node.
    ///
    /// This will instruct the node to stop and wait until it has actually stop.
    pub async fn stop(self) -> Result<()> {
        // TODO: wait for the rpc server to stop instead of just stopping it.
        self.rpc.stop()?;

        // Stop feeder gateway server if it's running
        if let Some(handle) = self.gateway {
            handle.stop()?;
        }

        self.node.task_manager.shutdown().await;
        Ok(())
    }

    /// Returns a future which resolves only when the node has stopped.
    pub fn stopped(&self) -> NodeStoppedFuture<'_> {
        NodeStoppedFuture::new(self)
    }
}<|MERGE_RESOLUTION|>--- conflicted
+++ resolved
@@ -90,11 +90,7 @@
 
         // --- build backend
 
-<<<<<<< HEAD
-        let (storage, db, forked_client) = if let Some(cfg) = &config.forking {
-=======
-        let (blockchain, db) = if let Some(cfg) = &config.forking {
->>>>>>> 479704f7
+        let (storage, db) = if let Some(cfg) = &config.forking {
             // NOTE: because the chain spec will be cloned for the BlockifierFactory (see below),
             // this mutation must be performed before the chain spec is cloned. Otherwise
             // this will panic.
@@ -105,37 +101,19 @@
             };
 
             let db = katana_db::Db::in_memory()?;
-<<<<<<< HEAD
             let rpc_client = StarknetClient::new(HttpClientBuilder::new().build(cfg.url.as_ref())?);
 
-            let (provider, block_num) =
+            let provider =
                 StorageProvider::new_forked(db.clone(), rpc_client.clone(), cfg.block, chain_spec)
                     .await?;
 
-            // TODO: it'd bee nice if the client can be shared on both the rpc and forked backend
-            // side
-            let forked_client = ForkedClient::new(rpc_client, block_num);
-
-            (Arc::new(provider) as GenericStorageProvider, db, Some(forked_client))
+            (Arc::new(provider) as GenericStorageProvider, db)
         } else if let Some(db_path) = &config.db.dir {
             let db = katana_db::Db::new(db_path)?;
-            (Arc::new(StorageProvider::new_with_db(db.clone())) as GenericStorageProvider, db, None)
+            (Arc::new(StorageProvider::new_with_db(db.clone())) as GenericStorageProvider, db)
         } else {
             let db = katana_db::Db::in_memory()?;
-            (Arc::new(StorageProvider::new_with_db(db.clone())) as GenericStorageProvider, db, None)
-=======
-            let bc =
-                Blockchain::new_from_forked(db.clone(), cfg.url.clone(), cfg.block, chain_spec)
-                    .await?;
-
-            (bc, db)
-        } else if let Some(db_path) = &config.db.dir {
-            let db = katana_db::Db::new(db_path)?;
-            (Blockchain::new_with_db(db.clone()), db)
-        } else {
-            let db = katana_db::Db::in_memory()?;
-            (Blockchain::new_with_db(db.clone()), db)
->>>>>>> 479704f7
+            (Arc::new(StorageProvider::new_with_db(db.clone())) as GenericStorageProvider, db)
         };
 
         // let (blockchain, db, forked_client) = if let Some(cfg) = &config.forking {
@@ -308,40 +286,15 @@
 
         let chain_spec = backend.chain_spec.clone();
 
-<<<<<<< HEAD
-        let starknet_api = if let Some(forked_client) = forked_client {
-            StarknetApi::new_forked(
-                chain_spec.clone(),
-                pool.clone(),
-                forked_client,
-                task_spawner.clone(),
-                block_producer.clone(),
-                gas_oracle.clone(),
-                starknet_api_cfg,
-                storage.clone(),
-            )
-        } else {
-            StarknetApi::new(
-                chain_spec.clone(),
-                pool.clone(),
-                task_spawner.clone(),
-                block_producer.clone(),
-                gas_oracle.clone(),
-                starknet_api_cfg,
-                storage.clone(),
-            )
-        };
-=======
         let starknet_api = StarknetApi::new(
             chain_spec.clone(),
-            storage_provider.clone(),
             pool.clone(),
             task_spawner.clone(),
             block_producer.clone(),
             gas_oracle.clone(),
             starknet_api_cfg,
+            storage.clone(),
         );
->>>>>>> 479704f7
 
         if config.rpc.apis.contains(&RpcModuleKind::Starknet) {
             #[cfg(feature = "explorer")]
