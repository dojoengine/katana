--- conflicted
+++ resolved
@@ -89,45 +89,6 @@
         let task_manager = TaskManager::current();
         let task_spawner = task_manager.task_spawner();
 
-<<<<<<< HEAD
-        // --- build executor factory
-
-        // Create versioned constants overrides from config
-        let cfg_env = Some(VersionedConstantsOverrides {
-            invoke_tx_max_n_steps: Some(config.execution.invocation_max_steps),
-            validate_max_n_steps: Some(config.execution.validation_max_steps),
-            max_recursion_depth: Some(config.execution.max_recursion_depth),
-        });
-
-        let execution_flags = ExecutionFlags::new()
-            .with_account_validation(config.dev.account_validation)
-            .with_fee(config.dev.fee);
-
-        let executor_factory = {
-            #[allow(unused_mut)]
-            let mut class_cache = ClassCache::builder();
-
-            #[cfg(feature = "native")]
-            {
-                info!(enabled = config.execution.compile_native, "Cairo native compilation");
-                class_cache = class_cache.compile_native(config.execution.compile_native);
-            }
-
-            let global_class_cache = class_cache.build_global()?;
-
-            let factory = BlockifierFactory::new(
-                cfg_env,
-                execution_flags,
-                config.sequencing.block_limits(),
-                global_class_cache,
-                config.chain.clone(),
-            );
-
-            Arc::new(factory)
-        };
-
-=======
->>>>>>> a17d6e6b
         // --- build backend
 
         let (blockchain, db, forked_client) = if let Some(cfg) = &config.forking {
@@ -222,11 +183,7 @@
         };
 
         // Get cfg_env before moving executor_factory into Backend
-<<<<<<< HEAD
-        let cfg_env = executor_factory.cfg().cloned();
-=======
         let versioned_constant_overrides = executor_factory.overrides().cloned();
->>>>>>> a17d6e6b
 
         let block_context_generator = BlockContextGenerator::default().into();
         let backend = Arc::new(Backend {
@@ -296,12 +253,8 @@
             max_proof_keys: config.rpc.max_proof_keys,
             max_call_gas: config.rpc.max_call_gas,
             max_concurrent_estimate_fee_requests: config.rpc.max_concurrent_estimate_fee_requests,
-<<<<<<< HEAD
-            simulation_flags: ExecutionFlags::default(),
-=======
             simulation_flags: execution_flags,
             versioned_constant_overrides,
->>>>>>> a17d6e6b
             #[cfg(feature = "cartridge")]
             paymaster,
         };
@@ -318,11 +271,7 @@
                 task_spawner.clone(),
                 block_producer.clone(),
                 gas_oracle.clone(),
-<<<<<<< HEAD
-                cfg_env.clone(),
-=======
                 starknet_api_cfg,
->>>>>>> a17d6e6b
             )
         } else {
             StarknetApi::new(
@@ -332,11 +281,7 @@
                 task_spawner.clone(),
                 block_producer.clone(),
                 gas_oracle.clone(),
-<<<<<<< HEAD
-                cfg_env,
-=======
                 starknet_api_cfg,
->>>>>>> a17d6e6b
             )
         };
 
