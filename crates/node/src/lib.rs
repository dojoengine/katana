--- conflicted
+++ resolved
@@ -24,13 +24,9 @@
 use katana_executor::{ExecutionFlags, ExecutorFactory};
 use katana_gas_price_oracle::{FixedPriceOracle, GasPriceOracle};
 use katana_gateway_server::{GatewayServer, GatewayServerHandle};
-<<<<<<< HEAD
-use katana_metrics::exporters::prometheus::PrometheusRecorder;
-=======
 use katana_metrics::exporters::prometheus::{Prometheus, PrometheusRecorder};
 use katana_metrics::sys::DiskReporter;
 use katana_metrics::{MetricsServer, MetricsServerHandle, Report};
->>>>>>> f0e57b7e
 use katana_pool::ordering::FiFo;
 use katana_pool::TxPool;
 use katana_primitives::block::{BlockHashOrNumber, GasPrices};
@@ -76,16 +72,10 @@
     pool: TxPool,
     rpc_server: RpcServer,
     task_manager: TaskManager,
-<<<<<<< HEAD
     backend: Arc<Backend<BlockifierFactory, P>>,
     block_producer: BlockProducer<BlockifierFactory, P>,
     gateway_server: Option<GatewayServer<TxPool, P>>,
-=======
-    backend: Arc<Backend<BlockifierFactory>>,
-    block_producer: BlockProducer<BlockifierFactory>,
-    gateway_server: Option<GatewayServer<TxPool>>,
     metrics_server: Option<MetricsServer<Prometheus>>,
->>>>>>> f0e57b7e
 }
 
 impl<P> Node<P>
@@ -465,22 +455,6 @@
         let chain = self.backend.chain_spec.id();
         info!(%chain, "Starting node.");
 
-<<<<<<< HEAD
-        // // TODO: maybe move this to the build stage
-        // if let Some(ref cfg) = self.config.metrics {
-        //     let db_metrics = Box::new(self.db.clone()) as Box<dyn Report>;
-        //     let disk_metrics = Box::new(DiskReporter::new(self.db.path())?) as Box<dyn Report>;
-        //     let reports: Vec<Box<dyn Report>> = vec![db_metrics, disk_metrics];
-
-        //     let exporter = PrometheusRecorder::current().expect("qed; should exist at this
-        // point");     let server =
-        // MetricsServer::new(exporter).with_process_metrics().with_reports(reports);
-
-        //     let addr = cfg.socket_addr();
-        //     self.task_manager.task_spawner().build_task().spawn(server.start(addr));
-        //     info!(%addr, "Metrics server started.");
-        // }
-=======
         // --- start the metrics server (if configured)
 
         let metrics_handle = if let Some(ref server) = self.metrics_server {
@@ -492,7 +466,6 @@
         } else {
             None
         };
->>>>>>> f0e57b7e
 
         let pool = self.pool.clone();
         let backend = self.backend.clone();
