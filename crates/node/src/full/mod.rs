//! Experimental full node implementation.

use std::future::IntoFuture;
use std::sync::Arc;

use anyhow::Result;
use http::header::CONTENT_TYPE;
use http::Method;
use jsonrpsee::RpcModule;
use katana_chain_spec::ChainSpec;
use katana_executor::ExecutionFlags;
use katana_gas_price_oracle::GasPriceOracle;
use katana_gateway_client::Client as SequencerGateway;
use katana_metrics::exporters::prometheus::{Prometheus, PrometheusRecorder};
use katana_metrics::sys::DiskReporter;
use katana_metrics::{MetricsServer, MetricsServerHandle, Report};
use katana_pipeline::{Pipeline, PipelineHandle};
use katana_pool::ordering::TipOrdering;
use katana_provider::DbProviderFactory;
use katana_rpc_api::starknet::{StarknetApiServer, StarknetTraceApiServer, StarknetWriteApiServer};
use katana_rpc_server::cors::Cors;
use katana_rpc_server::starknet::{StarknetApi, StarknetApiConfig};
use katana_rpc_server::{RpcServer, RpcServerHandle};
use katana_stage::blocks::BatchBlockDownloader;
use katana_stage::{Blocks, Classes, StateTrie};
use katana_tasks::TaskManager;
use tracing::{error, info};

use crate::config::db::DbConfig;
use crate::config::metrics::MetricsConfig;
use crate::full::pending::PreconfStateFactory;

mod exit;
mod pending;
mod pool;
pub mod tip_watcher;

use exit::NodeStoppedFuture;
use tip_watcher::ChainTipWatcher;

use crate::config::rpc::{RpcConfig, RpcModuleKind};
use crate::full::pool::{FullNodePool, GatewayProxyValidator};

#[derive(
    Debug,
    Copy,
    Clone,
    serde::Serialize,
    serde::Deserialize,
    PartialEq,
    Default,
    strum::Display,
    strum::EnumString,
)]
pub enum Network {
    #[default]
    Mainnet,
    Sepolia,
}

pub use katana_pipeline::PruningConfig;

#[derive(Debug)]
pub struct Config {
    pub db: DbConfig,
    pub rpc: RpcConfig,
    pub metrics: Option<MetricsConfig>,
    pub pruning: Option<PruningConfig>,
    pub gateway_api_key: Option<String>,
    pub network: Network,
}

#[derive(Debug)]
pub struct Node {
    pub provider: DbProviderFactory,
    pub db: katana_db::Db,
    pub pool: FullNodePool,
    pub config: Arc<Config>,
    pub task_manager: TaskManager,
    pub pipeline: Pipeline<DbProviderFactory>,
    pub rpc_server: RpcServer,
    pub gateway_client: SequencerGateway,
    pub metrics_server: Option<MetricsServer<Prometheus>>,
    pub chain_tip_watcher: ChainTipWatcher<SequencerGateway>,
}

impl Node {
    pub fn build(config: Config) -> Result<Self> {
        if config.metrics.is_some() {
            // Metrics recorder must be initialized before calling any of the metrics macros, in
            // order for it to be registered.
            let _ = PrometheusRecorder::install("katana")?;
        }

        // -- build task manager

        let task_manager = TaskManager::current();
        let task_spawner = task_manager.task_spawner();

        // -- build db and storage provider

        let path = config.db.dir.clone().expect("database path must exist");

        info!(target: "node", path = %path.display(), "Initializing database.");

        let db = katana_db::Db::new(path)?;
        let storage_provider = DbProviderFactory::new(db.clone());

        // --- build gateway client

        let gateway_client = match config.network {
            Network::Mainnet => SequencerGateway::mainnet(),
            Network::Sepolia => SequencerGateway::sepolia(),
        };

        let gateway_client = if let Some(ref key) = config.gateway_api_key {
            gateway_client.with_api_key(key.clone())
        } else {
            gateway_client
        };

        // --- build transaction pool

        let validator = GatewayProxyValidator::new(gateway_client.clone());
        let pool = FullNodePool::new(validator, TipOrdering::new());

        // --- build pipeline

<<<<<<< HEAD
        let (mut pipeline, pipeline_handle) = Pipeline::new(provider.clone(), 50);

        // Configure pruning if specified
        if let Some(pruning_config) = config.pruning {
            pipeline.set_pruning_config(pruning_config);
        }

        let block_downloader = BatchBlockDownloader::new_gateway(gateway_client.clone(), 8);
        pipeline.add_stage(Blocks::new(provider.clone(), block_downloader));
        pipeline.add_stage(Classes::new(provider.clone(), gateway_client.clone(), 8));
        pipeline.add_stage(StateTrie::new(provider.clone()));
=======
        let (mut pipeline, pipeline_handle) = Pipeline::new(storage_provider.clone(), 256);
        let block_downloader = BatchBlockDownloader::new_gateway(gateway_client.clone(), 20);
        pipeline.add_stage(Blocks::new(storage_provider.clone(), block_downloader));
        pipeline.add_stage(Classes::new(storage_provider.clone(), gateway_client.clone(), 20));
        pipeline.add_stage(StateTrie::new(storage_provider.clone()));
>>>>>>> b1fda742

        // -- build chain tip watcher using gateway client

        let chain_tip_watcher = ChainTipWatcher::new(gateway_client.clone());

        let preconf_factory = PreconfStateFactory::new(
            storage_provider.clone(),
            gateway_client.clone(),
            pipeline_handle.subscribe_blocks(),
            chain_tip_watcher.subscribe(),
        );

        // --- build rpc server

        let mut rpc_modules = RpcModule::new(());

        let cors = Cors::new()
	       	.allow_origins(config.rpc.cors_origins.clone())
	       	// Allow `POST` when accessing the resource
	       	.allow_methods([Method::POST, Method::GET])
	       	.allow_headers([CONTENT_TYPE, "argent-client".parse().unwrap(), "argent-version".parse().unwrap()]);

        // // --- build starknet api

        let starknet_api_cfg = StarknetApiConfig {
            max_event_page_size: config.rpc.max_event_page_size,
            max_proof_keys: config.rpc.max_proof_keys,
            max_call_gas: config.rpc.max_call_gas,
            max_concurrent_estimate_fee_requests: config.rpc.max_concurrent_estimate_fee_requests,
            simulation_flags: ExecutionFlags::default(),
            versioned_constant_overrides: None,
            #[cfg(feature = "cartridge")]
            paymaster: None,
        };

        let chain_spec = match config.network {
            Network::Mainnet => ChainSpec::mainnet(),
            Network::Sepolia => ChainSpec::sepolia(),
        };

        let starknet_api = StarknetApi::new(
            Arc::new(chain_spec),
            pool.clone(),
            task_spawner.clone(),
            preconf_factory,
            GasPriceOracle::create_for_testing(),
            starknet_api_cfg,
            storage_provider.clone(),
        );

        if config.rpc.apis.contains(&RpcModuleKind::Starknet) {
            #[cfg(feature = "explorer")]
            if config.rpc.explorer {
                use katana_rpc_api::starknet_ext::StarknetApiExtServer;
                rpc_modules.merge(StarknetApiExtServer::into_rpc(starknet_api.clone()))?;
            }

            rpc_modules.merge(StarknetApiServer::into_rpc(starknet_api.clone()))?;
            rpc_modules.merge(StarknetWriteApiServer::into_rpc(starknet_api.clone()))?;
            rpc_modules.merge(StarknetTraceApiServer::into_rpc(starknet_api.clone()))?;
        }

        #[allow(unused_mut)]
        let mut rpc_server =
            RpcServer::new().metrics(true).health_check(true).cors(cors).module(rpc_modules)?;

        #[cfg(feature = "explorer")]
        {
            rpc_server = rpc_server.explorer(config.rpc.explorer);
        }

        if let Some(timeout) = config.rpc.timeout {
            rpc_server = rpc_server.timeout(timeout);
        };

        if let Some(max_connections) = config.rpc.max_connections {
            rpc_server = rpc_server.max_connections(max_connections);
        }

        if let Some(max_request_body_size) = config.rpc.max_request_body_size {
            rpc_server = rpc_server.max_request_body_size(max_request_body_size);
        }

        if let Some(max_response_body_size) = config.rpc.max_response_body_size {
            rpc_server = rpc_server.max_response_body_size(max_response_body_size);
        }

        // --- build metrics server (optional)

        let metrics_server = if config.metrics.is_some() {
            let db_metrics = Box::new(db.clone()) as Box<dyn Report>;
            let disk_metrics = Box::new(DiskReporter::new(db.path())?) as Box<dyn Report>;
            let reports: Vec<Box<dyn Report>> = vec![db_metrics, disk_metrics];

            let exporter = PrometheusRecorder::current().expect("qed; should exist at this point");
            let server = MetricsServer::new(exporter).with_process_metrics().reports(reports);

            Some(server)
        } else {
            None
        };

        Ok(Node {
            db,
            provider: storage_provider,
            pool,
            pipeline,
            rpc_server,
            task_manager,
            gateway_client,
            metrics_server,
            chain_tip_watcher,
            config: Arc::new(config),
        })
    }

    pub async fn launch(self) -> Result<LaunchedNode> {
        // --- start the metrics server (if configured)

        let metrics_handle = if let Some(ref server) = self.metrics_server {
            // safe to unwrap here because metrics_server can only be Some if the metrics config
            // exists
            let cfg = self.config.metrics.as_ref().expect("qed; must exist");
            let addr = cfg.socket_addr();
            Some(server.start(addr)?)
        } else {
            None
        };

        let pipeline_handle = self.pipeline.handle();

        let mut tip_subscription = self.chain_tip_watcher.subscribe();
        let pipeline_handle_clone = pipeline_handle.clone();

        self.task_manager
            .task_spawner()
            .build_task()
            .graceful_shutdown()
            .name("Pipeline")
            .spawn(self.pipeline.into_future());

        self.task_manager
            .task_spawner()
            .build_task()
            .graceful_shutdown()
            .name("Chain tip watcher")
            .spawn(self.chain_tip_watcher.into_future());

        // spawn a task for updating the pipeline's tip based on chain tip changes
        self.task_manager.task_spawner().spawn(async move {
            loop {
                match tip_subscription.changed().await {
                    Ok(new_tip) => pipeline_handle_clone.set_tip(new_tip),
                    Err(err) => {
                        error!(error = ?err, "Error updating pipeline tip.");
                        break;
                    }
                }
            }
        });

        // --- start the rpc server

        let rpc = self.rpc_server.start(self.config.rpc.socket_addr()).await?;

        Ok(LaunchedNode {
            db: self.db,
            config: self.config,
            task_manager: self.task_manager,
            pipeline: pipeline_handle,
            metrics: metrics_handle,
            rpc,
        })
    }
}

#[derive(Debug)]
pub struct LaunchedNode {
    pub db: katana_db::Db,
    pub task_manager: TaskManager,
    pub config: Arc<Config>,
    pub rpc: RpcServerHandle,
    pub pipeline: PipelineHandle,
    /// Handle to the metrics server (if enabled).
    pub metrics: Option<MetricsServerHandle>,
}

impl LaunchedNode {
    pub async fn stop(&self) -> Result<()> {
        self.rpc.stop()?;
        self.pipeline.stop();

        self.pipeline.stopped().await;
        self.task_manager.shutdown().await;

        Ok(())
    }

    pub fn stopped(&self) -> NodeStoppedFuture<'_> {
        NodeStoppedFuture::new(self)
    }
}<|MERGE_RESOLUTION|>--- conflicted
+++ resolved
@@ -126,25 +126,17 @@
 
         // --- build pipeline
 
-<<<<<<< HEAD
-        let (mut pipeline, pipeline_handle) = Pipeline::new(provider.clone(), 50);
+        let (mut pipeline, pipeline_handle) = Pipeline::new(storage_provider.clone(), 256);
 
         // Configure pruning if specified
         if let Some(pruning_config) = config.pruning {
             pipeline.set_pruning_config(pruning_config);
         }
 
-        let block_downloader = BatchBlockDownloader::new_gateway(gateway_client.clone(), 8);
-        pipeline.add_stage(Blocks::new(provider.clone(), block_downloader));
-        pipeline.add_stage(Classes::new(provider.clone(), gateway_client.clone(), 8));
-        pipeline.add_stage(StateTrie::new(provider.clone()));
-=======
-        let (mut pipeline, pipeline_handle) = Pipeline::new(storage_provider.clone(), 256);
         let block_downloader = BatchBlockDownloader::new_gateway(gateway_client.clone(), 20);
         pipeline.add_stage(Blocks::new(storage_provider.clone(), block_downloader));
         pipeline.add_stage(Classes::new(storage_provider.clone(), gateway_client.clone(), 20));
         pipeline.add_stage(StateTrie::new(storage_provider.clone()));
->>>>>>> b1fda742
 
         // -- build chain tip watcher using gateway client
 
