<<<<<<< HEAD
use anyhow::{bail, Context, Result};
use katana_primitives::block::{
    BlockIdOrTag, BlockNumber, FinalityStatus, GasPrices, Header, SealedBlock,
    SealedBlockWithStatus,
};
use katana_provider::api::block::{BlockProvider, BlockWriter};
=======
use katana_provider::api::block::{BlockIdReader, BlockProvider, BlockWriter};
>>>>>>> 1925f765
use katana_provider::api::contract::ContractClassWriter;
use katana_provider::api::env::BlockEnvProvider;
use katana_provider::api::stage::StageCheckpointProvider;
use katana_provider::api::state::{StateFactoryProvider, StateWriter};
use katana_provider::api::state_update::StateUpdateProvider;
use katana_provider::api::transaction::{
    ReceiptProvider, TransactionProvider, TransactionStatusProvider, TransactionTraceProvider,
    TransactionsProviderExt,
};
use katana_provider::api::trie::TrieWriter;
use katana_provider::MutableProvider;

pub trait ProviderRO:
    BlockIdReader
    + BlockProvider
    + TransactionProvider
    + TransactionStatusProvider
    + TransactionTraceProvider
    + TransactionsProviderExt
    + ReceiptProvider
    + StateUpdateProvider
    + StateFactoryProvider
    + BlockEnvProvider
    + 'static
    + Send
    + Sync
    + core::fmt::Debug
{
}

pub trait ProviderRW:
    MutableProvider
    + ProviderRO
    + BlockWriter
    + StateWriter
    + ContractClassWriter
    + TrieWriter
    + StageCheckpointProvider
{
}

impl<T> ProviderRO for T where
    T: BlockProvider
        + BlockIdReader
        + TransactionProvider
        + TransactionStatusProvider
        + TransactionTraceProvider
        + TransactionsProviderExt
        + ReceiptProvider
        + StateUpdateProvider
        + StateFactoryProvider
        + BlockEnvProvider
        + 'static
        + Send
        + Sync
        + core::fmt::Debug
{
}

<<<<<<< HEAD
#[derive(Debug, Clone)]
pub struct Blockchain {
    inner: BlockchainProvider<Box<dyn Database>>,
}

impl Blockchain {
    pub fn new(provider: impl Database) -> Self {
        Self { inner: BlockchainProvider::new(Box::new(provider)) }
    }

    /// Creates a new [Blockchain] from a database at `path` and `genesis` state.
    pub fn new_with_db(db: katana_db::Db) -> Self {
        Self::new(DbProvider::new(db))
    }

    /// Builds a new blockchain with a forked block.
    pub async fn new_from_forked(
        db: katana_db::Db,
        fork_url: Url,
        fork_block: Option<BlockIdOrTag>,
        chain: &mut katana_chain_spec::dev::ChainSpec,
    ) -> Result<(Self, BlockNumber)> {
        let provider = StarknetClient::new(HttpClientBuilder::new().build(fork_url)?);
        let chain_id = provider.chain_id().await.context("failed to fetch forked network id")?;

        // if the id is not in ASCII encoding, we display the chain id as is in hex.
        let parsed_id = match parse_cairo_short_string(&chain_id) {
            Ok(id) => id,
            Err(_) => format!("{chain_id:#x}"),
        };

        // If the fork block number is not specified, we use the latest accepted block on the forked
        // network.
        let block_id = if let Some(id) = fork_block { id } else { BlockIdOrTag::Latest };

        info!(chain = %parsed_id, block = ?block_id, "Forking chain.");

        let block = provider
            .get_block_with_tx_hashes(block_id)
            .await
            .context("failed to fetch forked block")?;

        let GetBlockWithTxHashesResponse::Block(forked_block) = block else {
            bail!("forking a pending block is not allowed")
        };

        let block_num = forked_block.block_number;

        chain.id = chain_id.into();

        // adjust the genesis to match the forked block
        chain.genesis.timestamp = forked_block.timestamp;
        chain.genesis.number = forked_block.block_number;
        chain.genesis.state_root = forked_block.new_root;
        chain.genesis.parent_hash = forked_block.parent_hash;
        chain.genesis.sequencer_address = forked_block.sequencer_address;

        // TODO: remove gas price from genesis
        let eth_l1_gas_price =
            forked_block.l1_gas_price.price_in_wei.to_u128().expect("should fit in u128");
        let strk_l1_gas_price =
            forked_block.l1_gas_price.price_in_fri.to_u128().expect("should fit in u128");
        chain.genesis.gas_prices =
            unsafe { GasPrices::new_unchecked(eth_l1_gas_price, strk_l1_gas_price) };

        // TODO: convert this to block number instead of BlockHashOrNumber so that it is easier to
        // check if the requested block is within the supported range or not.
        let database = ForkedProvider::new(db, block_id, provider.clone());

        // initialize parent fork block
        //
        // NOTE: this is just a workaround for allowing forked genesis block to be initialize using
        // `Backend::do_mine_block`.
        {
            let parent_block_id = BlockIdOrTag::from(forked_block.parent_hash);
            let parent_block = provider.get_block_with_tx_hashes(parent_block_id).await?;

            let GetBlockWithTxHashesResponse::Block(parent_block) = parent_block else {
                bail!("parent block is a preconfirmed block");
            };

            let parent_block = SealedBlockWithStatus {
                block: SealedBlock {
                    hash: parent_block.block_hash,
                    body: Vec::new(),
                    header: Header {
                        parent_hash: parent_block.parent_hash,
                        timestamp: parent_block.timestamp,
                        number: parent_block.block_number,
                        state_root: parent_block.new_root,
                        sequencer_address: parent_block.sequencer_address,
                        ..Default::default()
                    },
                },
                status: FinalityStatus::AcceptedOnL2,
            };

            database
                .insert_block_with_states_and_receipts(
                    parent_block,
                    Default::default(),
                    Default::default(),
                    Default::default(),
                )
                .context("failed to initialize provider with the parent of the forked block")?;
        }

        // update the genesis block with the forked block's data
        // we dont update the `l1_gas_price` bcs its already done when we set the `gas_prices` in
        // genesis. this flow is kinda flawed, we should probably refactor it out of the
        // genesis.
        let mut block = chain.block();

        let eth_l1_data_gas_price =
            forked_block.l1_data_gas_price.price_in_wei.to_u128().expect("should fit in u128");
        let strk_l1_data_gas_price =
            forked_block.l1_data_gas_price.price_in_fri.to_u128().expect("should fit in u128");

        block.header.l1_data_gas_prices =
            unsafe { GasPrices::new_unchecked(eth_l1_data_gas_price, strk_l1_data_gas_price) };

        block.header.l1_da_mode = forked_block.l1_da_mode;

        Ok((Self::new(database), block_num))
    }

    pub fn provider(&self) -> &BlockchainProvider<Box<dyn Database>> {
        &self.inner
    }
=======
impl<T> ProviderRW for T where
    T: ProviderRO
        + MutableProvider
        + BlockWriter
        + StateWriter
        + ContractClassWriter
        + TrieWriter
        + StageCheckpointProvider
{
>>>>>>> 1925f765
}<|MERGE_RESOLUTION|>--- conflicted
+++ resolved
@@ -1,13 +1,4 @@
-<<<<<<< HEAD
-use anyhow::{bail, Context, Result};
-use katana_primitives::block::{
-    BlockIdOrTag, BlockNumber, FinalityStatus, GasPrices, Header, SealedBlock,
-    SealedBlockWithStatus,
-};
-use katana_provider::api::block::{BlockProvider, BlockWriter};
-=======
 use katana_provider::api::block::{BlockIdReader, BlockProvider, BlockWriter};
->>>>>>> 1925f765
 use katana_provider::api::contract::ContractClassWriter;
 use katana_provider::api::env::BlockEnvProvider;
 use katana_provider::api::stage::StageCheckpointProvider;
@@ -67,137 +58,6 @@
 {
 }
 
-<<<<<<< HEAD
-#[derive(Debug, Clone)]
-pub struct Blockchain {
-    inner: BlockchainProvider<Box<dyn Database>>,
-}
-
-impl Blockchain {
-    pub fn new(provider: impl Database) -> Self {
-        Self { inner: BlockchainProvider::new(Box::new(provider)) }
-    }
-
-    /// Creates a new [Blockchain] from a database at `path` and `genesis` state.
-    pub fn new_with_db(db: katana_db::Db) -> Self {
-        Self::new(DbProvider::new(db))
-    }
-
-    /// Builds a new blockchain with a forked block.
-    pub async fn new_from_forked(
-        db: katana_db::Db,
-        fork_url: Url,
-        fork_block: Option<BlockIdOrTag>,
-        chain: &mut katana_chain_spec::dev::ChainSpec,
-    ) -> Result<(Self, BlockNumber)> {
-        let provider = StarknetClient::new(HttpClientBuilder::new().build(fork_url)?);
-        let chain_id = provider.chain_id().await.context("failed to fetch forked network id")?;
-
-        // if the id is not in ASCII encoding, we display the chain id as is in hex.
-        let parsed_id = match parse_cairo_short_string(&chain_id) {
-            Ok(id) => id,
-            Err(_) => format!("{chain_id:#x}"),
-        };
-
-        // If the fork block number is not specified, we use the latest accepted block on the forked
-        // network.
-        let block_id = if let Some(id) = fork_block { id } else { BlockIdOrTag::Latest };
-
-        info!(chain = %parsed_id, block = ?block_id, "Forking chain.");
-
-        let block = provider
-            .get_block_with_tx_hashes(block_id)
-            .await
-            .context("failed to fetch forked block")?;
-
-        let GetBlockWithTxHashesResponse::Block(forked_block) = block else {
-            bail!("forking a pending block is not allowed")
-        };
-
-        let block_num = forked_block.block_number;
-
-        chain.id = chain_id.into();
-
-        // adjust the genesis to match the forked block
-        chain.genesis.timestamp = forked_block.timestamp;
-        chain.genesis.number = forked_block.block_number;
-        chain.genesis.state_root = forked_block.new_root;
-        chain.genesis.parent_hash = forked_block.parent_hash;
-        chain.genesis.sequencer_address = forked_block.sequencer_address;
-
-        // TODO: remove gas price from genesis
-        let eth_l1_gas_price =
-            forked_block.l1_gas_price.price_in_wei.to_u128().expect("should fit in u128");
-        let strk_l1_gas_price =
-            forked_block.l1_gas_price.price_in_fri.to_u128().expect("should fit in u128");
-        chain.genesis.gas_prices =
-            unsafe { GasPrices::new_unchecked(eth_l1_gas_price, strk_l1_gas_price) };
-
-        // TODO: convert this to block number instead of BlockHashOrNumber so that it is easier to
-        // check if the requested block is within the supported range or not.
-        let database = ForkedProvider::new(db, block_id, provider.clone());
-
-        // initialize parent fork block
-        //
-        // NOTE: this is just a workaround for allowing forked genesis block to be initialize using
-        // `Backend::do_mine_block`.
-        {
-            let parent_block_id = BlockIdOrTag::from(forked_block.parent_hash);
-            let parent_block = provider.get_block_with_tx_hashes(parent_block_id).await?;
-
-            let GetBlockWithTxHashesResponse::Block(parent_block) = parent_block else {
-                bail!("parent block is a preconfirmed block");
-            };
-
-            let parent_block = SealedBlockWithStatus {
-                block: SealedBlock {
-                    hash: parent_block.block_hash,
-                    body: Vec::new(),
-                    header: Header {
-                        parent_hash: parent_block.parent_hash,
-                        timestamp: parent_block.timestamp,
-                        number: parent_block.block_number,
-                        state_root: parent_block.new_root,
-                        sequencer_address: parent_block.sequencer_address,
-                        ..Default::default()
-                    },
-                },
-                status: FinalityStatus::AcceptedOnL2,
-            };
-
-            database
-                .insert_block_with_states_and_receipts(
-                    parent_block,
-                    Default::default(),
-                    Default::default(),
-                    Default::default(),
-                )
-                .context("failed to initialize provider with the parent of the forked block")?;
-        }
-
-        // update the genesis block with the forked block's data
-        // we dont update the `l1_gas_price` bcs its already done when we set the `gas_prices` in
-        // genesis. this flow is kinda flawed, we should probably refactor it out of the
-        // genesis.
-        let mut block = chain.block();
-
-        let eth_l1_data_gas_price =
-            forked_block.l1_data_gas_price.price_in_wei.to_u128().expect("should fit in u128");
-        let strk_l1_data_gas_price =
-            forked_block.l1_data_gas_price.price_in_fri.to_u128().expect("should fit in u128");
-
-        block.header.l1_data_gas_prices =
-            unsafe { GasPrices::new_unchecked(eth_l1_data_gas_price, strk_l1_data_gas_price) };
-
-        block.header.l1_da_mode = forked_block.l1_da_mode;
-
-        Ok((Self::new(database), block_num))
-    }
-
-    pub fn provider(&self) -> &BlockchainProvider<Box<dyn Database>> {
-        &self.inner
-    }
-=======
 impl<T> ProviderRW for T where
     T: ProviderRO
         + MutableProvider
@@ -207,5 +67,4 @@
         + TrieWriter
         + StageCheckpointProvider
 {
->>>>>>> 1925f765
 }