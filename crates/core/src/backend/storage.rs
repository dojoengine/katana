use std::sync::Arc;

use anyhow::{bail, Context, Result};
<<<<<<< HEAD
use katana_primitives::block::{
    BlockHashOrNumber, BlockIdOrTag, BlockNumber, FinalityStatus, GasPrices, Header, SealedBlock,
    SealedBlockWithStatus,
};
use katana_provider::api::block::{BlockIdReader, BlockProvider, BlockWriter};
=======
use katana_primitives::block::{BlockHashOrNumber, BlockIdOrTag, GasPrices};
use katana_provider::api::block::{BlockProvider, BlockWriter};
>>>>>>> 479704f7
use katana_provider::api::contract::ContractClassWriter;
use katana_provider::api::env::BlockEnvProvider;
use katana_provider::api::stage::StageCheckpointProvider;
use katana_provider::api::state::{StateFactoryProvider, StateWriter};
use katana_provider::api::state_update::StateUpdateProvider;
use katana_provider::api::transaction::{
    ReceiptProvider, TransactionProvider, TransactionStatusProvider, TransactionTraceProvider,
    TransactionsProviderExt,
};
use katana_provider::api::trie::TrieWriter;
use katana_provider::{DbProviderFactory, ForkProviderFactory, ProviderFactory};
use katana_rpc_client::starknet::Client as StarknetClient;
use katana_rpc_types::GetBlockWithTxHashesResponse;
use num_traits::ToPrimitive;
use starknet::core::utils::parse_cairo_short_string;
use tracing::info;

pub type GenericStorageProvider =
    Arc<dyn ProviderFactory<Provider = Box<dyn DatabaseRO>, ProviderMut = Box<dyn DatabaseRW>>>;

#[derive(Debug, Clone)]
pub struct StorageProvider<P> {
    provider_factory: P,
}

impl<P: ProviderFactory> StorageProvider<P> {
    pub fn new(provider_factory: P) -> Self {
        Self { provider_factory }
    }
}

impl StorageProvider<DbProviderFactory<katana_db::Db>> {
    pub fn new_with_db(db: katana_db::Db) -> Self {
        Self::new(DbProviderFactory::new(db))
    }

    pub fn new_in_memory() -> Self {
        Self::new(DbProviderFactory::new_in_memory())
    }
}

impl StorageProvider<ForkProviderFactory<katana_db::Db>> {
    /// Builds a new blockchain with a forked block.
    pub async fn new_forked(
        db: katana_db::Db,
        client: StarknetClient,
        fork_block: Option<BlockHashOrNumber>,
        chain: &mut katana_chain_spec::dev::ChainSpec,
<<<<<<< HEAD
    ) -> Result<(Self, BlockNumber)> {
        let chain_id = client.chain_id().await.context("failed to fetch forked network id")?;
=======
    ) -> Result<Self> {
        let provider = StarknetClient::new(fork_url);
        let chain_id = provider.chain_id().await.context("failed to fetch forked network id")?;
>>>>>>> 479704f7

        // if the id is not in ASCII encoding, we display the chain id as is in hex.
        let parsed_id = match parse_cairo_short_string(&chain_id) {
            Ok(id) => id,
            Err(_) => format!("{chain_id:#x}"),
        };

        // If the fork block number is not specified, we use the latest accepted block on the forked
        // network.
        let block_id = if let Some(id) = fork_block {
            id
        } else {
            let res = client.block_number().await?;
            BlockHashOrNumber::Num(res.block_number)
        };

        info!(chain = %parsed_id, block = %block_id, "Forking chain.");

        let block = client
            .get_block_with_tx_hashes(BlockIdOrTag::from(block_id))
            .await
            .context("failed to fetch forked block")?;

        let GetBlockWithTxHashesResponse::Block(forked_block) = block else {
            bail!("forking a pending block is not allowed")
        };

        let block_num = forked_block.block_number;
        let genesis_block_num = block_num + 1;

        chain.id = chain_id.into();

        // adjust the genesis to match the forked block
        chain.genesis.timestamp = forked_block.timestamp;
        chain.genesis.number = genesis_block_num;
        chain.genesis.state_root = Default::default();
        chain.genesis.parent_hash = forked_block.parent_hash;
        chain.genesis.sequencer_address = forked_block.sequencer_address;

        // TODO: remove gas price from genesis
        let eth_l1_gas_price =
            forked_block.l1_gas_price.price_in_wei.to_u128().expect("should fit in u128");
        let strk_l1_gas_price =
            forked_block.l1_gas_price.price_in_fri.to_u128().expect("should fit in u128");
        chain.genesis.gas_prices =
            unsafe { GasPrices::new_unchecked(eth_l1_gas_price, strk_l1_gas_price) };

        // TODO: convert this to block number instead of BlockHashOrNumber so that it is easier to
        // check if the requested block is within the supported range or not.
        let provider_factory = ForkProviderFactory::new(db, block_num, client.clone());

<<<<<<< HEAD
        // initialize parent fork block
        //
        // NOTE: this is just a workaround for allowing forked genesis block to be initialize using
        // `Backend::do_mine_block`.
        {
            let parent_block_id = BlockIdOrTag::from(forked_block.parent_hash);
            let parent_block = client.get_block_with_tx_hashes(parent_block_id).await?;

            let GetBlockWithTxHashesResponse::Block(parent_block) = parent_block else {
                bail!("parent block is a preconfirmed block");
            };

            let parent_block = SealedBlockWithStatus {
                block: SealedBlock {
                    hash: parent_block.block_hash,
                    body: Vec::new(),
                    header: Header {
                        parent_hash: parent_block.parent_hash,
                        timestamp: parent_block.timestamp,
                        number: parent_block.block_number,
                        state_root: parent_block.new_root,
                        sequencer_address: parent_block.sequencer_address,
                        ..Default::default()
                    },
                },
                status: FinalityStatus::AcceptedOnL2,
            };

            provider_factory
                .provider_mut()
                .insert_block_with_states_and_receipts(
                    parent_block,
                    Default::default(),
                    Default::default(),
                    Default::default(),
                )
                .context("failed to initialize provider with the parent of the forked block")?;
        }

=======
>>>>>>> 479704f7
        // update the genesis block with the forked block's data
        // we dont update the `l1_gas_price` bcs its already done when we set the `gas_prices` in
        // genesis. this flow is kinda flawed, we should probably refactor it out of the
        // genesis.
        let mut block = chain.block();

        let eth_l1_data_gas_price =
            forked_block.l1_data_gas_price.price_in_wei.to_u128().expect("should fit in u128");
        let strk_l1_data_gas_price =
            forked_block.l1_data_gas_price.price_in_fri.to_u128().expect("should fit in u128");

        block.header.l1_data_gas_prices =
            unsafe { GasPrices::new_unchecked(eth_l1_data_gas_price, strk_l1_data_gas_price) };

        block.header.l1_da_mode = forked_block.l1_da_mode;

<<<<<<< HEAD
        Ok((Self::new(provider_factory), block_num))
=======
        Ok(Self::new(database))
>>>>>>> 479704f7
    }
}

impl<P> ProviderFactory for StorageProvider<P>
where
    P: ProviderFactory,
    <P as ProviderFactory>::Provider: DatabaseRO,
    <P as ProviderFactory>::ProviderMut: DatabaseRW,
{
    type Provider = Box<dyn DatabaseRO>;
    type ProviderMut = Box<dyn DatabaseRW>;

    fn provider(&self) -> Self::Provider {
        Box::new(self.provider_factory.provider_mut())
    }

    fn provider_mut(&self) -> Self::ProviderMut {
        Box::new(self.provider_factory.provider_mut())
    }
}

pub trait DatabaseRO:
    BlockIdReader
    + BlockProvider
    + TransactionProvider
    + TransactionStatusProvider
    + TransactionTraceProvider
    + TransactionsProviderExt
    + ReceiptProvider
    + StateUpdateProvider
    + StateFactoryProvider
    + BlockEnvProvider
    + 'static
    + Send
    + Sync
    + core::fmt::Debug
{
}

pub trait DatabaseRW:
    DatabaseRO + BlockWriter + StateWriter + ContractClassWriter + TrieWriter + StageCheckpointProvider
{
}

impl<T> DatabaseRO for T where
    T: BlockProvider
        + BlockIdReader
        + TransactionProvider
        + TransactionStatusProvider
        + TransactionTraceProvider
        + TransactionsProviderExt
        + ReceiptProvider
        + StateUpdateProvider
        + StateFactoryProvider
        + BlockEnvProvider
        + 'static
        + Send
        + Sync
        + core::fmt::Debug
{
}

impl<T> DatabaseRW for T where
    T: DatabaseRO
        + BlockWriter
        + StateWriter
        + ContractClassWriter
        + TrieWriter
        + StageCheckpointProvider
{
}<|MERGE_RESOLUTION|>--- conflicted
+++ resolved
@@ -1,16 +1,8 @@
 use std::sync::Arc;
 
 use anyhow::{bail, Context, Result};
-<<<<<<< HEAD
-use katana_primitives::block::{
-    BlockHashOrNumber, BlockIdOrTag, BlockNumber, FinalityStatus, GasPrices, Header, SealedBlock,
-    SealedBlockWithStatus,
-};
+use katana_primitives::block::{BlockHashOrNumber, BlockIdOrTag, GasPrices};
 use katana_provider::api::block::{BlockIdReader, BlockProvider, BlockWriter};
-=======
-use katana_primitives::block::{BlockHashOrNumber, BlockIdOrTag, GasPrices};
-use katana_provider::api::block::{BlockProvider, BlockWriter};
->>>>>>> 479704f7
 use katana_provider::api::contract::ContractClassWriter;
 use katana_provider::api::env::BlockEnvProvider;
 use katana_provider::api::stage::StageCheckpointProvider;
@@ -59,14 +51,8 @@
         client: StarknetClient,
         fork_block: Option<BlockHashOrNumber>,
         chain: &mut katana_chain_spec::dev::ChainSpec,
-<<<<<<< HEAD
-    ) -> Result<(Self, BlockNumber)> {
+    ) -> Result<Self> {
         let chain_id = client.chain_id().await.context("failed to fetch forked network id")?;
-=======
-    ) -> Result<Self> {
-        let provider = StarknetClient::new(fork_url);
-        let chain_id = provider.chain_id().await.context("failed to fetch forked network id")?;
->>>>>>> 479704f7
 
         // if the id is not in ASCII encoding, we display the chain id as is in hex.
         let parsed_id = match parse_cairo_short_string(&chain_id) {
@@ -118,48 +104,6 @@
         // check if the requested block is within the supported range or not.
         let provider_factory = ForkProviderFactory::new(db, block_num, client.clone());
 
-<<<<<<< HEAD
-        // initialize parent fork block
-        //
-        // NOTE: this is just a workaround for allowing forked genesis block to be initialize using
-        // `Backend::do_mine_block`.
-        {
-            let parent_block_id = BlockIdOrTag::from(forked_block.parent_hash);
-            let parent_block = client.get_block_with_tx_hashes(parent_block_id).await?;
-
-            let GetBlockWithTxHashesResponse::Block(parent_block) = parent_block else {
-                bail!("parent block is a preconfirmed block");
-            };
-
-            let parent_block = SealedBlockWithStatus {
-                block: SealedBlock {
-                    hash: parent_block.block_hash,
-                    body: Vec::new(),
-                    header: Header {
-                        parent_hash: parent_block.parent_hash,
-                        timestamp: parent_block.timestamp,
-                        number: parent_block.block_number,
-                        state_root: parent_block.new_root,
-                        sequencer_address: parent_block.sequencer_address,
-                        ..Default::default()
-                    },
-                },
-                status: FinalityStatus::AcceptedOnL2,
-            };
-
-            provider_factory
-                .provider_mut()
-                .insert_block_with_states_and_receipts(
-                    parent_block,
-                    Default::default(),
-                    Default::default(),
-                    Default::default(),
-                )
-                .context("failed to initialize provider with the parent of the forked block")?;
-        }
-
-=======
->>>>>>> 479704f7
         // update the genesis block with the forked block's data
         // we dont update the `l1_gas_price` bcs its already done when we set the `gas_prices` in
         // genesis. this flow is kinda flawed, we should probably refactor it out of the
@@ -176,11 +120,7 @@
 
         block.header.l1_da_mode = forked_block.l1_da_mode;
 
-<<<<<<< HEAD
-        Ok((Self::new(provider_factory), block_num))
-=======
-        Ok(Self::new(database))
->>>>>>> 479704f7
+        Ok(Self::new(provider_factory))
     }
 }
 
