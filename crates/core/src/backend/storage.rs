--- conflicted
+++ resolved
@@ -86,13 +86,8 @@
         fork_url: Url,
         fork_block: Option<BlockHashOrNumber>,
         chain: &mut katana_chain_spec::dev::ChainSpec,
-<<<<<<< HEAD
-    ) -> Result<(Self, BlockNumber)> {
-        let provider = StarknetClient::new(HttpClientBuilder::new().build(fork_url.clone())?);
-=======
     ) -> Result<Self> {
         let provider = StarknetClient::new(fork_url);
->>>>>>> baa73c5f
         let chain_id = provider.chain_id().await.context("failed to fetch forked network id")?;
 
         // if the id is not in ASCII encoding, we display the chain id as is in hex.
@@ -143,50 +138,7 @@
 
         // TODO: convert this to block number instead of BlockHashOrNumber so that it is easier to
         // check if the requested block is within the supported range or not.
-<<<<<<< HEAD
-        let database = ForkedProvider::new(db, block_id, provider.clone(), fork_url.clone());
-
-        // initialize parent fork block
-        //
-        // NOTE: this is just a workaround for allowing forked blocks to be initialized using
-        // `Backend::do_mine_block`. The parent block is needed for the mining logic to work correctly.
-        // Skip parent block initialization for genesis block (block 0) as it doesn't have a parent.
-        if block_num > 0 {
-            let parent_block_id = BlockIdOrTag::from(forked_block.parent_hash);
-            let parent_block = provider.get_block_with_tx_hashes(parent_block_id).await?;
-
-            let GetBlockWithTxHashesResponse::Block(parent_block) = parent_block else {
-                bail!("parent block is a preconfirmed block");
-            };
-
-            let parent_block = SealedBlockWithStatus {
-                block: SealedBlock {
-                    hash: parent_block.block_hash,
-                    body: Vec::new(),
-                    header: Header {
-                        parent_hash: parent_block.parent_hash,
-                        timestamp: parent_block.timestamp,
-                        number: parent_block.block_number,
-                        state_root: parent_block.new_root,
-                        sequencer_address: parent_block.sequencer_address,
-                        ..Default::default()
-                    },
-                },
-                status: FinalityStatus::AcceptedOnL2,
-            };
-
-            database
-                .insert_block_with_states_and_receipts(
-                    parent_block,
-                    Default::default(),
-                    Default::default(),
-                    Default::default(),
-                )
-                .context("failed to initialize provider with the parent of the forked block")?;
-        }
-=======
         let database = ForkedProvider::new(db, block_num, provider.clone());
->>>>>>> baa73c5f
 
         // update the genesis block with the forked block's data
         // we dont update the `l1_gas_price` bcs its already done when we set the `gas_prices` in
