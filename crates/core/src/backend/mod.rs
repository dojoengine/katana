--- conflicted
+++ resolved
@@ -521,30 +521,9 @@
 
     // state_commitment = hPos("STARKNET_STATE_V0", contract_trie_root, class_trie_root)
     fn compute_new_state_root(&self) -> Felt {
-<<<<<<< HEAD
         self.provider
             .compute_state_root(self.header.number, self.state_updates)
             .expect("failed to compute state root")
-=======
-        let class_trie_root = self
-            .provider
-            .trie_insert_declared_classes(
-                self.header.number,
-                self.state_updates.declared_classes.clone().into_iter(),
-            )
-            .expect("failed to update class trie");
-
-        let contract_trie_root = self
-            .provider
-            .trie_insert_contract_updates(self.header.number, self.state_updates)
-            .expect("failed to update contract trie");
-
-        hash::Poseidon::hash_array(&[
-            short_string!("STARKNET_STATE_V0"),
-            contract_trie_root,
-            class_trie_root,
-        ])
->>>>>>> dff8efc8
     }
 }
 
