use std::collections::HashMap;
use std::sync::Arc;

use anyhow::{anyhow, Context};
use katana_chain_spec::ChainSpec;
use katana_executor::{ExecutionOutput, ExecutionResult, ExecutorFactory};
use katana_gas_price_oracle::GasPriceOracle;
use katana_primitives::block::{
    BlockHash, BlockNumber, FinalityStatus, Header, PartialHeader, SealedBlock,
    SealedBlockWithStatus,
};
use katana_primitives::cairo::ShortString;
use katana_primitives::class::{ClassHash, CompiledClassHash};
use katana_primitives::da::L1DataAvailabilityMode;
use katana_primitives::env::BlockEnv;
use katana_primitives::execution::TypedTransactionExecutionInfo;
use katana_primitives::receipt::{Event, Receipt, ReceiptWithTxHash};
use katana_primitives::state::{compute_state_diff_hash, StateUpdates, StateUpdatesWithClasses};
use katana_primitives::transaction::{TxHash, TxWithHash};
use katana_primitives::version::CURRENT_STARKNET_VERSION;
use katana_primitives::{address, ContractAddress, Felt};
use katana_provider::api::block::{BlockHashProvider, BlockWriter};
use katana_provider::api::trie::TrieWriter;
use katana_provider::providers::EmptyStateProvider;
use katana_provider::{MutableProvider, ProviderFactory};
use katana_trie::bonsai::databases::HashMapDb;
use katana_trie::{
    compute_contract_state_hash, compute_merkle_root, ClassesTrie, CommitId, ContractLeaf,
    ContractsTrie, StoragesTrie,
};
use parking_lot::RwLock;
use rayon::prelude::*;
use starknet_types_core::hash::{self, StarkHash};
use tracing::info;

pub mod storage;

use crate::backend::storage::{ProviderRO, ProviderRW};
use crate::env::BlockContextGenerator;
use crate::service::block_producer::{BlockProductionError, MinedBlockOutcome};
use crate::utils::get_current_timestamp;

pub(crate) const LOG_TARGET: &str = "katana::core::backend";

pub struct Backend<EF, PF> {
    pub chain_spec: Arc<ChainSpec>,
    pub storage: PF,
    pub block_context_generator: RwLock<BlockContextGenerator>,
    pub executor_factory: Arc<EF>,
    pub gas_oracle: GasPriceOracle,
}

impl<EF, PF> std::fmt::Debug for Backend<EF, PF> {
    fn fmt(&self, f: &mut std::fmt::Formatter<'_>) -> std::fmt::Result {
        f.debug_struct("Backend")
            .field("chain_spec", &self.chain_spec)
            .field("storage", &"..")
            .field("block_context_generator", &self.block_context_generator)
            .field("executor_factory", &"Arc<EF>")
            .field("gas_oracle", &self.gas_oracle)
            .finish()
    }
}

impl<EF, PF> Backend<EF, PF> {
    pub fn new(
        chain_spec: Arc<ChainSpec>,
        storage: PF,
        gas_oracle: GasPriceOracle,
        executor_factory: EF,
    ) -> Self {
        Self {
            storage,
            chain_spec,
            gas_oracle,
            executor_factory: Arc::new(executor_factory),
            block_context_generator: RwLock::new(BlockContextGenerator::default()),
        }
    }
}

impl<EF, PF> Backend<EF, PF>
where
    EF: ExecutorFactory,
    PF: ProviderFactory,
    <PF as ProviderFactory>::Provider: ProviderRO,
{
    pub fn update_block_env(&self, block_env: &mut BlockEnv) {
        let mut context_gen = self.block_context_generator.write();
        let current_timestamp_secs = get_current_timestamp().as_secs() as i64;

        let timestamp = if context_gen.next_block_start_time == 0 {
            (current_timestamp_secs + context_gen.block_timestamp_offset) as u64
        } else {
            let timestamp = context_gen.next_block_start_time;
            context_gen.block_timestamp_offset = timestamp as i64 - current_timestamp_secs;
            context_gen.next_block_start_time = 0;
            timestamp
        };

        block_env.number += 1;
        block_env.timestamp = timestamp;
        block_env.starknet_version = CURRENT_STARKNET_VERSION;

        // update the gas prices
        self.update_block_gas_prices(block_env);
    }

    /// Updates the gas prices in the block environment.
    pub fn update_block_gas_prices(&self, block_env: &mut BlockEnv) {
        block_env.l2_gas_prices = self.gas_oracle.l2_gas_prices();
        block_env.l1_gas_prices = self.gas_oracle.l1_gas_prices();
        block_env.l1_data_gas_prices = self.gas_oracle.l1_data_gas_prices();
    }
}

impl<EF, PF> Backend<EF, PF>
where
    EF: ExecutorFactory,
    PF: ProviderFactory,
    <PF as ProviderFactory>::Provider: ProviderRO,
    <PF as ProviderFactory>::ProviderMut: ProviderRW,
{
    pub fn init_genesis(&self, is_forking: bool) -> anyhow::Result<()> {
        match self.chain_spec.as_ref() {
            ChainSpec::Dev(cs) => self.init_dev_genesis(cs, is_forking),
            ChainSpec::Rollup(cs) => self.init_rollup_genesis(cs),
            ChainSpec::FullNode(_) => {
                // Full nodes sync from the network, so we skip genesis initialization
                info!("Full node mode: genesis initialization skipped, will sync from network");
                Ok(())
            }
        }
    }

    // TODO: add test for this function
    pub fn do_mine_block(
        &self,
        block_env: &BlockEnv,
        mut execution_output: ExecutionOutput,
    ) -> Result<MinedBlockOutcome, BlockProductionError> {
        let mut traces = Vec::with_capacity(execution_output.transactions.len());
        let mut receipts = Vec::with_capacity(execution_output.transactions.len());
        let mut transactions = Vec::with_capacity(execution_output.transactions.len());

        // only include successful transactions in the block
        for (tx, res) in execution_output.transactions {
            if let ExecutionResult::Success { receipt, trace } = res {
                traces.push(TypedTransactionExecutionInfo::new(receipt.r#type(), trace));
                receipts.push(ReceiptWithTxHash::new(tx.hash, receipt));
                transactions.push(tx);
            }
        }

        let tx_count = transactions.len();
        let tx_hashes = transactions.iter().map(|tx| tx.hash).collect::<Vec<_>>();

        let parent_hash = if block_env.number == 0 {
            BlockHash::ZERO
        } else {
            let parent_block_num = block_env.number - 1;
            self.storage
                .provider()
                .block_hash_by_num(parent_block_num)?
                .expect("qed; missing block hash for parent block")
        };

        // create a new block and compute its commitment
        let partial_header = PartialHeader {
            parent_hash,
            number: block_env.number,
            timestamp: block_env.timestamp,
            starknet_version: block_env.starknet_version,
            l1_da_mode: L1DataAvailabilityMode::Calldata,
            sequencer_address: block_env.sequencer_address,
            l2_gas_prices: block_env.l2_gas_prices.clone(),
            l1_gas_prices: block_env.l1_gas_prices.clone(),
            l1_data_gas_prices: block_env.l1_data_gas_prices.clone(),
        };

        let provider_mut = self.storage.provider_mut();
        let block = commit_block(
            &provider_mut,
            partial_header,
            transactions,
            &receipts,
            &mut execution_output.states.state_updates,
        )?;

        let block = SealedBlockWithStatus { block, status: FinalityStatus::AcceptedOnL2 };
        let block_hash = block.block.hash;
        let block_number = block.block.header.number;

        // TODO: maybe should change the arguments for insert_block_with_states_and_receipts to
        // accept ReceiptWithTxHash instead to avoid this conversion.
        let receipts = receipts.into_iter().map(|r| r.receipt).collect::<Vec<_>>();
        store_block(&provider_mut, block, execution_output.states, receipts, traces)?;

        info!(target: LOG_TARGET, %block_number, %tx_count, "Block mined.");

        provider_mut.commit()?;

        Ok(MinedBlockOutcome {
            block_hash,
            block_number,
            txs: tx_hashes,
            stats: execution_output.stats,
        })
    }

    pub fn mine_empty_block(
        &self,
        block_env: &BlockEnv,
    ) -> Result<MinedBlockOutcome, BlockProductionError> {
        self.do_mine_block(block_env, Default::default())
    }

    fn init_dev_genesis(
        &self,
        chain_spec: &katana_chain_spec::dev::ChainSpec,
        is_forking: bool,
    ) -> anyhow::Result<()> {
        let provider = self.storage.provider();

        // check whether the genesis block has been initialized
        let local_hash = provider.block_hash_by_num(chain_spec.genesis.number)?;

        // NOTE: right now forking mode is not persistent, both `local_hash.is_some()` and
        // `is_forking` can never be true at the same time.
        if local_hash.is_some() && !is_forking {
            let local_hash = local_hash.unwrap();

            let genesis_block = chain_spec.block();
            let mut genesis_state_updates = chain_spec.state_updates();

            // commit the block but compute the trie using volatile storage so that it won't
            // overwrite the existing trie this is very hacky and we should find for a
            // much elegant solution.
            let committed_block = commit_genesis_block(
                GenesisTrieWriter,
                genesis_block.header.clone(),
                Vec::new(),
                &[],
                &mut genesis_state_updates.state_updates,
            )?;

            // check genesis should be the same
            if local_hash != committed_block.hash {
                return Err(anyhow!(
                    "Genesis block hash mismatch: expected {:#x}, got {local_hash:#x}",
                    committed_block.hash
                ));
            }

            info!(genesis_hash = %local_hash, "Genesis has already been initialized");
        } else if !is_forking {
            // Initialize the dev genesis block (only for non-forked instances)
            let block = chain_spec.block();
            let states = chain_spec.state_updates();

            let outcome = self.do_mine_block(
                &BlockEnv {
                    number: block.header.number,
                    timestamp: block.header.timestamp,
                    l2_gas_prices: block.header.l2_gas_prices,
                    l1_gas_prices: block.header.l1_gas_prices,
                    l1_data_gas_prices: block.header.l1_data_gas_prices,
                    sequencer_address: block.header.sequencer_address,
                    starknet_version: block.header.starknet_version,
                },
                ExecutionOutput { states, ..Default::default() },
            )?;

            info!(genesis_hash = %outcome.block_hash, "Genesis initialized");
        }

        Ok(())
    }

    fn init_rollup_genesis(
        &self,
        chain_spec: &katana_chain_spec::rollup::ChainSpec,
    ) -> anyhow::Result<()> {
        let provider = self.storage.provider();

        let block = chain_spec.block();
        let header = block.header.clone();

        let mut executor = self.executor_factory.with_state(EmptyStateProvider);
        executor.execute_block(block).context("failed to execute genesis block")?;

        let mut output =
            executor.take_execution_output().context("failed to get execution output")?;

        let mut traces = Vec::with_capacity(output.transactions.len());
        let mut receipts = Vec::with_capacity(output.transactions.len());
        let mut transactions = Vec::with_capacity(output.transactions.len());

        // only include successful transactions in the block
        for (tx, res) in output.transactions {
            if let ExecutionResult::Success { receipt, trace } = res {
                traces.push(TypedTransactionExecutionInfo::new(receipt.r#type(), trace));
                receipts.push(ReceiptWithTxHash::new(tx.hash, receipt));
                transactions.push(tx);
            }
        }

        // Check whether the genesis block has been initialized or not.
        if let Some(local_hash) = provider.block_hash_by_num(header.number)? {
            // commit the block but compute the trie using volatile storage so that it won't
            // overwrite the existing trie this is very hacky and we should find for a
            // much elegant solution.
            let block = commit_genesis_block(
                GenesisTrieWriter,
                header.clone(),
                transactions.clone(),
                &receipts,
                &mut output.states.state_updates,
            )?;

            let provided_genesis_hash = block.hash;
            if provided_genesis_hash != local_hash {
                return Err(anyhow!(
                    "Genesis block hash mismatch: local hash {local_hash:#x} is different than \
                     the provided genesis hash {provided_genesis_hash:#x}",
                ));
            }

            info!("Genesis has already been initialized");
        } else {
            let provider_mut = self.storage.provider_mut();

            let block = commit_genesis_block(
                &provider_mut,
                header,
                transactions,
                &receipts,
                &mut output.states.state_updates,
            )?;

            let block = SealedBlockWithStatus { block, status: FinalityStatus::AcceptedOnL2 };

            // TODO: maybe should change the arguments for insert_block_with_states_and_receipts to
            // accept ReceiptWithTxHash instead to avoid this conversion.
            let receipts = receipts.into_iter().map(|r| r.receipt).collect::<Vec<_>>();
            store_block(&provider_mut, block, output.states, receipts, traces)?;

            provider_mut.commit()?;
            info!("Genesis initialized");
        }

        Ok(())
    }
}

#[derive(Debug, Clone)]
pub struct UncommittedBlock<'a, P: TrieWriter> {
    header: PartialHeader,
    transactions: Vec<TxWithHash>,
    receipts: &'a [ReceiptWithTxHash],
    state_updates: &'a StateUpdates,
    provider: P,
}

impl<'a, P: TrieWriter> UncommittedBlock<'a, P> {
    pub fn new(
        header: PartialHeader,
        transactions: Vec<TxWithHash>,
        receipts: &'a [ReceiptWithTxHash],
        state_updates: &'a StateUpdates,
        trie_provider: P,
    ) -> Self {
        Self { header, transactions, receipts, state_updates, provider: trie_provider }
    }

    pub fn commit(self) -> SealedBlock {
        // get the hash of the latest committed block
        let parent_hash = self.header.parent_hash;
        let events_count = self.receipts.iter().map(|r| r.events().len() as u32).sum::<u32>();
        let transaction_count = self.transactions.len() as u32;
        let state_diff_length = self.state_updates.len() as u32;

        // optimisation 1
        let state_root = self.compute_new_state_root();
        let transactions_commitment = self.compute_transaction_commitment();
        let events_commitment = self.compute_event_commitment();
        let receipts_commitment = self.compute_receipt_commitment();
        let state_diff_commitment = self.compute_state_diff_commitment();

        let header = Header {
            state_root,
            parent_hash,
            events_count,
            state_diff_length,
            transaction_count,
            events_commitment,
            receipts_commitment,
            state_diff_commitment,
            transactions_commitment,
            number: self.header.number,
            timestamp: self.header.timestamp,
            l1_da_mode: self.header.l1_da_mode,
            l2_gas_prices: self.header.l2_gas_prices,
            l1_gas_prices: self.header.l1_gas_prices,
            l1_data_gas_prices: self.header.l1_data_gas_prices,
            sequencer_address: self.header.sequencer_address,
            starknet_version: self.header.starknet_version,
        };

        let hash = header.compute_hash();

        SealedBlock { hash, header, body: self.transactions }
    }

    pub fn commit_parallel(self) -> SealedBlock {
        // get the hash of the latest committed block
        let parent_hash = self.header.parent_hash;
        let events_count = self.receipts.iter().map(|r| r.events().len() as u32).sum::<u32>();
        let transaction_count = self.transactions.len() as u32;
        let state_diff_length = self.state_updates.len() as u32;

        let mut state_root = Felt::default();
        let mut transactions_commitment = Felt::default();
        let mut events_commitment = Felt::default();
        let mut receipts_commitment = Felt::default();
        let mut state_diff_commitment = Felt::default();

        rayon::scope(|s| {
            s.spawn(|_| state_root = self.compute_new_state_root());
            s.spawn(|_| transactions_commitment = self.compute_transaction_commitment());
            s.spawn(|_| events_commitment = self.compute_event_commitment_parallel());
            s.spawn(|_| receipts_commitment = self.compute_receipt_commitment_parallel());
            s.spawn(|_| state_diff_commitment = self.compute_state_diff_commitment());
        });

        let header = Header {
            state_root,
            parent_hash,
            events_count,
            state_diff_length,
            transaction_count,
            events_commitment,
            receipts_commitment,
            state_diff_commitment,
            transactions_commitment,
            number: self.header.number,
            timestamp: self.header.timestamp,
            l1_da_mode: self.header.l1_da_mode,
            l2_gas_prices: self.header.l2_gas_prices,
            l1_gas_prices: self.header.l1_gas_prices,
            l1_data_gas_prices: self.header.l1_data_gas_prices,
            sequencer_address: self.header.sequencer_address,
            starknet_version: self.header.starknet_version,
        };

        let hash = header.compute_hash();

        SealedBlock { hash, header, body: self.transactions }
    }

    fn compute_transaction_commitment(&self) -> Felt {
        let tx_hashes = self.transactions.iter().map(|t| t.hash).collect::<Vec<TxHash>>();
        compute_merkle_root::<hash::Poseidon>(&tx_hashes).unwrap()
    }

    fn compute_receipt_commitment(&self) -> Felt {
        let receipt_hashes = self.receipts.iter().map(|r| r.compute_hash()).collect::<Vec<Felt>>();
        compute_merkle_root::<hash::Poseidon>(&receipt_hashes).unwrap()
    }

    fn compute_receipt_commitment_parallel(&self) -> Felt {
        let receipt_hashes =
            self.receipts.par_iter().map(|r| r.compute_hash()).collect::<Vec<Felt>>();
        compute_merkle_root::<hash::Poseidon>(&receipt_hashes).unwrap()
    }

    fn compute_state_diff_commitment(&self) -> Felt {
        compute_state_diff_hash(self.state_updates.clone())
    }

    fn compute_event_commitment(&self) -> Felt {
        // h(emitter_address, tx_hash, h(keys), h(data))
        fn event_hash(tx: TxHash, event: &Event) -> Felt {
            let keys_hash = hash::Poseidon::hash_array(&event.keys);
            let data_hash = hash::Poseidon::hash_array(&event.data);
            hash::Poseidon::hash_array(&[tx, event.from_address.into(), keys_hash, data_hash])
        }

        // the iterator will yield all events from all the receipts, each one paired with the
        // transaction hash that emitted it: (tx hash, event).
        let events = self.receipts.iter().flat_map(|r| r.events().iter().map(|e| (r.tx_hash, e)));
        let mut hashes = Vec::new();
        for (tx, event) in events {
            let event_hash = event_hash(tx, event);
            hashes.push(event_hash);
        }

        // compute events commitment
        compute_merkle_root::<hash::Poseidon>(&hashes).unwrap()
    }

    fn compute_event_commitment_parallel(&self) -> Felt {
        // h(emitter_address, tx_hash, h(keys), h(data))
        fn event_hash(tx: TxHash, event: &Event) -> Felt {
            let keys_hash = hash::Poseidon::hash_array(&event.keys);
            let data_hash = hash::Poseidon::hash_array(&event.data);
            hash::Poseidon::hash_array(&[tx, event.from_address.into(), keys_hash, data_hash])
        }

        // the iterator will yield all events from all the receipts, each one paired with the
        // transaction hash that emitted it: (tx hash, event).
        let events = self.receipts.iter().flat_map(|r| r.events().iter().map(|e| (r.tx_hash, e)));
        let hashes = events
            .par_bridge()
            .into_par_iter()
            .map(|(tx, event)| event_hash(tx, event))
            .collect::<Vec<_>>();

        // compute events commitment
        compute_merkle_root::<hash::Poseidon>(&hashes).unwrap()
    }

    // state_commitment = hPos("STARKNET_STATE_V0", contract_trie_root, class_trie_root)
    fn compute_new_state_root(&self) -> Felt {
<<<<<<< HEAD
        self.provider
            .compute_state_root(self.header.number, self.state_updates)
            .expect("failed to compute state root")
=======
        let class_trie_root = self
            .provider
            .trie_insert_declared_classes(
                self.header.number,
                self.state_updates.declared_classes.clone().into_iter(),
            )
            .expect("failed to update class trie");

        let contract_trie_root = self
            .provider
            .trie_insert_contract_updates(self.header.number, self.state_updates)
            .expect("failed to update contract trie");

        hash::Poseidon::hash_array(&[
            ShortString::from_ascii("STARKNET_STATE_V0").into(),
            contract_trie_root,
            class_trie_root,
        ])
>>>>>>> 977dd0bd
    }
}

fn store_block(
    provider_mut: &impl BlockWriter,
    block: SealedBlockWithStatus,
    states: StateUpdatesWithClasses,
    receipts: Vec<Receipt>,
    traces: Vec<TypedTransactionExecutionInfo>,
) -> Result<(), BlockProductionError> {
    // Validate that all declared classes have their corresponding class artifacts
    if let Err(missing) = states.validate_classes() {
        return Err(BlockProductionError::InconsistentState(format!(
            "missing class artifacts for declared classes: {:#?}",
            missing,
        )));
    }

    provider_mut.insert_block_with_states_and_receipts(block, states, receipts, traces)?;
    Ok(())
}

// TODO: create a dedicated struct for this contract.
// https://docs.starknet.io/architecture-and-concepts/network-architecture/starknet-state/#address_0x1
fn update_block_hash_registry_contract(
    provider: impl BlockHashProvider,
    state_updates: &mut StateUpdates,
    block_number: BlockNumber,
) -> Result<(), BlockProductionError> {
    const STORED_BLOCK_HASH_BUFFER: u64 = 10;

    if block_number >= STORED_BLOCK_HASH_BUFFER {
        let block_number = block_number - STORED_BLOCK_HASH_BUFFER;
        let block_hash = provider.block_hash_by_num(block_number)?;

        // When in forked mode, we might not have the older block hash in the database. This
        // could be the case where the `block_number - STORED_BLOCK_HASH_BUFFER` is
        // earlier than the forked block, which right now, Katana doesn't
        // yet have the ability to fetch older blocks on the database level. So, we default to
        // `BlockHash::ZERO` in this case.
        //
        // TODO: Fix quick!
        let block_hash = block_hash.unwrap_or(BlockHash::ZERO);

        let storages = state_updates.storage_updates.entry(address!("0x1")).or_default();
        storages.insert(block_number.into(), block_hash);
    }

    Ok(())
}

fn commit_block<P: BlockHashProvider + TrieWriter>(
    provider: P,
    header: PartialHeader,
    transactions: Vec<TxWithHash>,
    receipts: &[ReceiptWithTxHash],
    state_updates: &mut StateUpdates,
) -> Result<SealedBlock, BlockProductionError> {
    // Update special contract address 0x1
    update_block_hash_registry_contract(&provider, state_updates, header.number)?;
    Ok(UncommittedBlock::new(header, transactions, receipts, state_updates, provider).commit())
}

fn commit_genesis_block(
    provider: impl TrieWriter,
    header: PartialHeader,
    transactions: Vec<TxWithHash>,
    receipts: &[ReceiptWithTxHash],
    state_updates: &mut StateUpdates,
) -> Result<SealedBlock, BlockProductionError> {
    Ok(UncommittedBlock::new(header, transactions, receipts, state_updates, provider).commit())
}

#[derive(Debug)]
struct GenesisTrieWriter;

impl TrieWriter for GenesisTrieWriter {
    fn trie_insert_contract_updates(
        &self,
        block_number: BlockNumber,
        state_updates: &StateUpdates,
    ) -> katana_provider::ProviderResult<Felt> {
        let mut contract_trie_db = ContractsTrie::new(HashMapDb::<CommitId>::default());
        let mut contract_leafs: HashMap<ContractAddress, ContractLeaf> = HashMap::new();

        let leaf_hashes = {
            for (address, nonce) in &state_updates.nonce_updates {
                contract_leafs.entry(*address).or_default().nonce = Some(*nonce);
            }

            for (address, class_hash) in &state_updates.deployed_contracts {
                contract_leafs.entry(*address).or_default().class_hash = Some(*class_hash);
            }

            for (address, class_hash) in &state_updates.replaced_classes {
                contract_leafs.entry(*address).or_default().class_hash = Some(*class_hash);
            }

            for (address, storage_entries) in &state_updates.storage_updates {
                let mut storage_trie_db =
                    StoragesTrie::new(HashMapDb::<CommitId>::default(), *address);

                for (key, value) in storage_entries {
                    storage_trie_db.insert(*key, *value);
                }

                // Then we commit them
                storage_trie_db.commit(block_number);
                let storage_root = storage_trie_db.root();

                // insert the contract address in the contract_leafs to put the storage root
                // later
                contract_leafs.entry(*address).or_default().storage_root = Some(storage_root);
            }

            contract_leafs
                .into_iter()
                .map(|(address, leaf)| {
                    let class_hash = if let Some(class_hash) = leaf.class_hash {
                        class_hash
                    } else {
                        // TODO: there's must be a better way to handle this
                        assert!(
                            address == address!("0x1") || address == address!("0x2"),
                            "Only special contracts may have unspecified class hash."
                        );

                        ClassHash::ZERO
                    };

                    let nonce = leaf.nonce.unwrap_or_default();
                    let storage_root = leaf.storage_root.unwrap_or_default();
                    let leaf_hash = compute_contract_state_hash(&class_hash, &storage_root, &nonce);
                    (address, leaf_hash)
                })
                .collect::<Vec<_>>()
        };

        for (k, v) in leaf_hashes {
            contract_trie_db.insert(k, v);
        }

        contract_trie_db.commit(block_number);
        Ok(contract_trie_db.root())
    }

    fn trie_insert_declared_classes(
        &self,
        block_number: BlockNumber,
        classes: Vec<(ClassHash, CompiledClassHash)>,
    ) -> katana_provider::ProviderResult<Felt> {
        let mut trie = ClassesTrie::new(HashMapDb::default());

        for (class_hash, compiled_hash) in classes {
            trie.insert(class_hash, compiled_hash);
        }

        trie.commit(block_number);
        Ok(trie.root())
    }
}<|MERGE_RESOLUTION|>--- conflicted
+++ resolved
@@ -522,11 +522,6 @@
 
     // state_commitment = hPos("STARKNET_STATE_V0", contract_trie_root, class_trie_root)
     fn compute_new_state_root(&self) -> Felt {
-<<<<<<< HEAD
-        self.provider
-            .compute_state_root(self.header.number, self.state_updates)
-            .expect("failed to compute state root")
-=======
         let class_trie_root = self
             .provider
             .trie_insert_declared_classes(
@@ -545,7 +540,6 @@
             contract_trie_root,
             class_trie_root,
         ])
->>>>>>> 977dd0bd
     }
 }
 
