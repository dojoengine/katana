use std::collections::{BTreeMap, HashMap};
use std::sync::Arc;

use anyhow::{anyhow, Context};
use katana_chain_spec::ChainSpec;
use katana_executor::{ExecutionOutput, ExecutionResult, ExecutorFactory};
use katana_gas_price_oracle::GasPriceOracle;
use katana_primitives::block::{
    BlockHash, BlockNumber, FinalityStatus, Header, PartialHeader, SealedBlock,
    SealedBlockWithStatus,
};
use katana_primitives::class::{ClassHash, CompiledClassHash};
use katana_primitives::da::L1DataAvailabilityMode;
use katana_primitives::env::BlockEnv;
use katana_primitives::execution::TypedTransactionExecutionInfo;
use katana_primitives::receipt::{Event, Receipt, ReceiptWithTxHash};
use katana_primitives::state::{compute_state_diff_hash, StateUpdates, StateUpdatesWithClasses};
use katana_primitives::transaction::{TxHash, TxWithHash};
use katana_primitives::version::CURRENT_STARKNET_VERSION;
use katana_primitives::{address, ContractAddress, Felt};
use katana_provider::api::block::{BlockHashProvider, BlockWriter};
use katana_provider::api::trie::TrieWriter;
use katana_provider::providers::EmptyStateProvider;
use katana_trie::bonsai::databases::HashMapDb;
use katana_trie::{
    compute_contract_state_hash, compute_merkle_root, ClassesTrie, CommitId, ContractLeaf,
    ContractsTrie, MultiProof, StoragesTrie,
};
use parking_lot::RwLock;
use rayon::prelude::*;
use starknet_types_core::hash::{self, StarkHash};
use tracing::info;

pub mod storage;

use self::storage::Blockchain;
use crate::env::BlockContextGenerator;
use crate::service::block_producer::{BlockProductionError, MinedBlockOutcome};
use crate::utils::get_current_timestamp;

pub(crate) const LOG_TARGET: &str = "katana::core::backend";

#[derive(Debug)]
pub struct Backend<EF> {
    pub chain_spec: Arc<ChainSpec>,
    /// stores all block related data in memory
    pub blockchain: Blockchain,
    /// The block context generator.
    pub block_context_generator: RwLock<BlockContextGenerator>,

    pub executor_factory: Arc<EF>,

    pub gas_oracle: GasPriceOracle,
}

impl<EF> Backend<EF> {
    pub fn new(
        chain_spec: Arc<ChainSpec>,
        blockchain: Blockchain,
        gas_oracle: GasPriceOracle,
        executor_factory: EF,
    ) -> Self {
        Self {
            blockchain,
            chain_spec,
            gas_oracle,
            executor_factory: Arc::new(executor_factory),
            block_context_generator: RwLock::new(BlockContextGenerator::default()),
        }
    }
}

impl<EF: ExecutorFactory> Backend<EF> {
<<<<<<< HEAD
    pub fn init_genesis(&self, is_forked: bool) -> anyhow::Result<()> {
        match self.chain_spec.as_ref() {
            ChainSpec::Dev(cs) => self.init_dev_genesis(cs, is_forked),
=======
    pub fn init_genesis(&self, is_forking: bool) -> anyhow::Result<()> {
        match self.chain_spec.as_ref() {
            ChainSpec::Dev(cs) => self.init_dev_genesis(cs, is_forking),
>>>>>>> baa73c5f
            ChainSpec::Rollup(cs) => self.init_rollup_genesis(cs),
            ChainSpec::FullNode(_) => {
                // Full nodes sync from the network, so we skip genesis initialization
                info!("Full node mode: genesis initialization skipped, will sync from network");
                Ok(())
            }
        }
    }

    // TODO: add test for this function
    pub fn do_mine_block(
        &self,
        block_env: &BlockEnv,
        mut execution_output: ExecutionOutput,
    ) -> Result<MinedBlockOutcome, BlockProductionError> {
        let mut traces = Vec::with_capacity(execution_output.transactions.len());
        let mut receipts = Vec::with_capacity(execution_output.transactions.len());
        let mut transactions = Vec::with_capacity(execution_output.transactions.len());

        // only include successful transactions in the block
        for (tx, res) in execution_output.transactions {
            if let ExecutionResult::Success { receipt, trace } = res {
                traces.push(TypedTransactionExecutionInfo::new(receipt.r#type(), trace));
                receipts.push(ReceiptWithTxHash::new(tx.hash, receipt));
                transactions.push(tx);
            }
        }

        let tx_count = transactions.len();
        let tx_hashes = transactions.iter().map(|tx| tx.hash).collect::<Vec<_>>();

        let parent_hash = if block_env.number == 0 {
            BlockHash::ZERO
        } else {
            let parent_block_num = block_env.number - 1;
            self.blockchain
                .provider()
                .block_hash_by_num(parent_block_num)?
                .expect("qed; missing block hash for parent block")
        };

        // create a new block and compute its commitment
        let partial_header = PartialHeader {
            parent_hash,
            number: block_env.number,
            timestamp: block_env.timestamp,
            starknet_version: block_env.starknet_version,
            l1_da_mode: L1DataAvailabilityMode::Calldata,
            sequencer_address: block_env.sequencer_address,
            l2_gas_prices: block_env.l2_gas_prices.clone(),
            l1_gas_prices: block_env.l1_gas_prices.clone(),
            l1_data_gas_prices: block_env.l1_data_gas_prices.clone(),
        };

        let provider = self.blockchain.provider();
        let block = commit_block(
            provider,
            partial_header,
            transactions,
            &receipts,
            &mut execution_output.states.state_updates,
        )?;

        let block = SealedBlockWithStatus { block, status: FinalityStatus::AcceptedOnL2 };
        let block_hash = block.block.hash;
        let block_number = block.block.header.number;

        // TODO: maybe should change the arguments for insert_block_with_states_and_receipts to
        // accept ReceiptWithTxHash instead to avoid this conversion.
        let receipts = receipts.into_iter().map(|r| r.receipt).collect::<Vec<_>>();
        self.store_block(block, execution_output.states, receipts, traces)?;

        info!(target: LOG_TARGET, %block_number, %tx_count, "Block mined.");

        Ok(MinedBlockOutcome {
            block_hash,
            block_number,
            txs: tx_hashes,
            stats: execution_output.stats,
        })
    }

    fn store_block(
        &self,
        block: SealedBlockWithStatus,
        states: StateUpdatesWithClasses,
        receipts: Vec<Receipt>,
        traces: Vec<TypedTransactionExecutionInfo>,
    ) -> Result<(), BlockProductionError> {
        // Validate that all declared classes have their corresponding class artifacts
        if let Err(missing) = states.validate_classes() {
            return Err(BlockProductionError::InconsistentState(format!(
                "missing class artifacts for declared classes: {:#?}",
                missing,
            )));
        }

        self.blockchain
            .provider()
            .insert_block_with_states_and_receipts(block, states, receipts, traces)?;
        Ok(())
    }

    pub fn update_block_env(&self, block_env: &mut BlockEnv) {
        let mut context_gen = self.block_context_generator.write();
        let current_timestamp_secs = get_current_timestamp().as_secs() as i64;

        let timestamp = if context_gen.next_block_start_time == 0 {
            (current_timestamp_secs + context_gen.block_timestamp_offset) as u64
        } else {
            let timestamp = context_gen.next_block_start_time;
            context_gen.block_timestamp_offset = timestamp as i64 - current_timestamp_secs;
            context_gen.next_block_start_time = 0;
            timestamp
        };

        block_env.number += 1;
        block_env.timestamp = timestamp;
        block_env.starknet_version = CURRENT_STARKNET_VERSION;

        // update the gas prices
        self.update_block_gas_prices(block_env);
    }

    /// Updates the gas prices in the block environment.
    pub fn update_block_gas_prices(&self, block_env: &mut BlockEnv) {
        block_env.l2_gas_prices = self.gas_oracle.l2_gas_prices();
        block_env.l1_gas_prices = self.gas_oracle.l1_gas_prices();
        block_env.l1_data_gas_prices = self.gas_oracle.l1_data_gas_prices();
    }

    pub fn mine_empty_block(
        &self,
        block_env: &BlockEnv,
    ) -> Result<MinedBlockOutcome, BlockProductionError> {
        self.do_mine_block(block_env, Default::default())
    }

    fn init_dev_genesis(
        &self,
        chain_spec: &katana_chain_spec::dev::ChainSpec,
<<<<<<< HEAD
        is_forked: bool,
=======
        is_forking: bool,
>>>>>>> baa73c5f
    ) -> anyhow::Result<()> {
        let provider = self.blockchain.provider();

        // check whether the genesis block has been initialized
        let local_hash = provider.block_hash_by_num(chain_spec.genesis.number)?;

        // NOTE: right now forking mode is not persistent, both `local_hash.is_some()` and
        // `is_forking` can never be true at the same time.
        if local_hash.is_some() && !is_forking {
            let local_hash = local_hash.unwrap();

            let genesis_block = chain_spec.block();
            let mut genesis_state_updates = chain_spec.state_updates();

            // commit the block but compute the trie using volatile storage so that it won't
            // overwrite the existing trie this is very hacky and we should find for a
            // much elegant solution.
            let committed_block = commit_genesis_block(
                GenesisTrieWriter,
                genesis_block.header.clone(),
                Vec::new(),
                &[],
                &mut genesis_state_updates.state_updates,
            )?;

            // check genesis should be the same
            if local_hash != committed_block.hash {
                return Err(anyhow!(
                    "Genesis block hash mismatch: expected {:#x}, got {local_hash:#x}",
                    committed_block.hash
                ));
            }

            info!(genesis_hash = %local_hash, "Genesis has already been initialized");
        } else if is_forked {
            // In forked mode, we need to insert the forked block into local database
            // The genesis block in chain_spec is already set to the forked block data
            info!("Initializing forked genesis block from RPC data");
            let block = chain_spec.block();
            let empty_states = StateUpdatesWithClasses::default();

            self.do_mine_block(
                &BlockEnv {
                    number: block.header.number,
                    timestamp: block.header.timestamp,
                    l2_gas_prices: block.header.l2_gas_prices,
                    l1_gas_prices: block.header.l1_gas_prices,
                    l1_data_gas_prices: block.header.l1_data_gas_prices,
                    sequencer_address: block.header.sequencer_address,
                    starknet_version: block.header.starknet_version,
                },
                ExecutionOutput { states: empty_states, ..Default::default() },
            )?;

            info!("Forked genesis block inserted from RPC");
        } else {
            // Initialize the dev genesis block with dev accounts
            let block = chain_spec.block();
            let states = chain_spec.state_updates();
            let block_number = block.header.number;

            provider
                .trie_insert_declared_classes(block_number, &states.state_updates.declared_classes)
                .context("failed to update class trie")?;

            provider
                .trie_insert_contract_updates(block_number, &states.state_updates)
                .context("failed to update contract trie")?;

            let outcome = self.do_mine_block(
                &BlockEnv {
                    number: block.header.number,
                    timestamp: block.header.timestamp,
                    l2_gas_prices: block.header.l2_gas_prices,
                    l1_gas_prices: block.header.l1_gas_prices,
                    l1_data_gas_prices: block.header.l1_data_gas_prices,
                    sequencer_address: block.header.sequencer_address,
                    starknet_version: block.header.starknet_version,
                },
                ExecutionOutput { states, ..Default::default() },
            )?;

            info!(genesis_hash = %outcome.block_hash, "Genesis initialized");
            info!("Genesis initialized with dev accounts");
        }

        Ok(())
    }

    fn init_rollup_genesis(
        &self,
        chain_spec: &katana_chain_spec::rollup::ChainSpec,
    ) -> anyhow::Result<()> {
        let provider = self.blockchain.provider();

        let block = chain_spec.block();
        let header = block.header.clone();

        let mut executor = self.executor_factory.with_state(EmptyStateProvider);
        executor.execute_block(block).context("failed to execute genesis block")?;

        let mut output =
            executor.take_execution_output().context("failed to get execution output")?;

        let mut traces = Vec::with_capacity(output.transactions.len());
        let mut receipts = Vec::with_capacity(output.transactions.len());
        let mut transactions = Vec::with_capacity(output.transactions.len());

        // only include successful transactions in the block
        for (tx, res) in output.transactions {
            if let ExecutionResult::Success { receipt, trace } = res {
                traces.push(TypedTransactionExecutionInfo::new(receipt.r#type(), trace));
                receipts.push(ReceiptWithTxHash::new(tx.hash, receipt));
                transactions.push(tx);
            }
        }

        // Check whether the genesis block has been initialized or not.
        if let Some(local_hash) = provider.block_hash_by_num(header.number)? {
            // commit the block but compute the trie using volatile storage so that it won't
            // overwrite the existing trie this is very hacky and we should find for a
            // much elegant solution.
            let block = commit_genesis_block(
                GenesisTrieWriter,
                header.clone(),
                transactions.clone(),
                &receipts,
                &mut output.states.state_updates,
            )?;

            let provided_genesis_hash = block.hash;
            if provided_genesis_hash != local_hash {
                return Err(anyhow!(
                    "Genesis block hash mismatch: local hash {local_hash:#x} is different than \
                     the provided genesis hash {provided_genesis_hash:#x}",
                ));
            }

            info!("Genesis has already been initialized");
        } else {
            let block = commit_genesis_block(
                self.blockchain.provider(),
                header,
                transactions,
                &receipts,
                &mut output.states.state_updates,
            )?;

            let block = SealedBlockWithStatus { block, status: FinalityStatus::AcceptedOnL2 };

            // TODO: maybe should change the arguments for insert_block_with_states_and_receipts to
            // accept ReceiptWithTxHash instead to avoid this conversion.
            let receipts = receipts.into_iter().map(|r| r.receipt).collect::<Vec<_>>();
            self.store_block(block, output.states, receipts, traces)?;

            info!("Genesis initialized");
        }

        Ok(())
    }
}

#[derive(Debug, Clone)]
pub struct UncommittedBlock<'a, P: TrieWriter> {
    header: PartialHeader,
    transactions: Vec<TxWithHash>,
    receipts: &'a [ReceiptWithTxHash],
    state_updates: &'a StateUpdates,
    provider: P,
}

impl<'a, P: TrieWriter> UncommittedBlock<'a, P> {
    pub fn new(
        header: PartialHeader,
        transactions: Vec<TxWithHash>,
        receipts: &'a [ReceiptWithTxHash],
        state_updates: &'a StateUpdates,
        trie_provider: P,
    ) -> Self {
        Self { header, transactions, receipts, state_updates, provider: trie_provider }
    }

    pub fn commit(self) -> SealedBlock {
        // get the hash of the latest committed block
        let parent_hash = self.header.parent_hash;
        let events_count = self.receipts.iter().map(|r| r.events().len() as u32).sum::<u32>();
        let transaction_count = self.transactions.len() as u32;
        let state_diff_length = self.state_updates.len() as u32;

        // optimisation 1
        let state_root = self.compute_new_state_root();
        let transactions_commitment = self.compute_transaction_commitment();
        let events_commitment = self.compute_event_commitment();
        let receipts_commitment = self.compute_receipt_commitment();
        let state_diff_commitment = self.compute_state_diff_commitment();

        let header = Header {
            state_root,
            parent_hash,
            events_count,
            state_diff_length,
            transaction_count,
            events_commitment,
            receipts_commitment,
            state_diff_commitment,
            transactions_commitment,
            number: self.header.number,
            timestamp: self.header.timestamp,
            l1_da_mode: self.header.l1_da_mode,
            l2_gas_prices: self.header.l2_gas_prices,
            l1_gas_prices: self.header.l1_gas_prices,
            l1_data_gas_prices: self.header.l1_data_gas_prices,
            sequencer_address: self.header.sequencer_address,
            starknet_version: self.header.starknet_version,
        };

        let hash = header.compute_hash();

        SealedBlock { hash, header, body: self.transactions }
    }

    pub fn commit_parallel(self) -> SealedBlock {
        // get the hash of the latest committed block
        let parent_hash = self.header.parent_hash;
        let events_count = self.receipts.iter().map(|r| r.events().len() as u32).sum::<u32>();
        let transaction_count = self.transactions.len() as u32;
        let state_diff_length = self.state_updates.len() as u32;

        let mut state_root = Felt::default();
        let mut transactions_commitment = Felt::default();
        let mut events_commitment = Felt::default();
        let mut receipts_commitment = Felt::default();
        let mut state_diff_commitment = Felt::default();

        rayon::scope(|s| {
            s.spawn(|_| state_root = self.compute_new_state_root());
            s.spawn(|_| transactions_commitment = self.compute_transaction_commitment());
            s.spawn(|_| events_commitment = self.compute_event_commitment_parallel());
            s.spawn(|_| receipts_commitment = self.compute_receipt_commitment_parallel());
            s.spawn(|_| state_diff_commitment = self.compute_state_diff_commitment());
        });

        let header = Header {
            state_root,
            parent_hash,
            events_count,
            state_diff_length,
            transaction_count,
            events_commitment,
            receipts_commitment,
            state_diff_commitment,
            transactions_commitment,
            number: self.header.number,
            timestamp: self.header.timestamp,
            l1_da_mode: self.header.l1_da_mode,
            l2_gas_prices: self.header.l2_gas_prices,
            l1_gas_prices: self.header.l1_gas_prices,
            l1_data_gas_prices: self.header.l1_data_gas_prices,
            sequencer_address: self.header.sequencer_address,
            starknet_version: self.header.starknet_version,
        };

        let hash = header.compute_hash();

        SealedBlock { hash, header, body: self.transactions }
    }

    fn compute_transaction_commitment(&self) -> Felt {
        let tx_hashes = self.transactions.iter().map(|t| t.hash).collect::<Vec<TxHash>>();
        compute_merkle_root::<hash::Poseidon>(&tx_hashes).unwrap()
    }

    fn compute_receipt_commitment(&self) -> Felt {
        let receipt_hashes = self.receipts.iter().map(|r| r.compute_hash()).collect::<Vec<Felt>>();
        compute_merkle_root::<hash::Poseidon>(&receipt_hashes).unwrap()
    }

    fn compute_receipt_commitment_parallel(&self) -> Felt {
        let receipt_hashes =
            self.receipts.par_iter().map(|r| r.compute_hash()).collect::<Vec<Felt>>();
        compute_merkle_root::<hash::Poseidon>(&receipt_hashes).unwrap()
    }

    fn compute_state_diff_commitment(&self) -> Felt {
        compute_state_diff_hash(self.state_updates.clone())
    }

    fn compute_event_commitment(&self) -> Felt {
        // h(emitter_address, tx_hash, h(keys), h(data))
        fn event_hash(tx: TxHash, event: &Event) -> Felt {
            let keys_hash = hash::Poseidon::hash_array(&event.keys);
            let data_hash = hash::Poseidon::hash_array(&event.data);
            hash::Poseidon::hash_array(&[tx, event.from_address.into(), keys_hash, data_hash])
        }

        // the iterator will yield all events from all the receipts, each one paired with the
        // transaction hash that emitted it: (tx hash, event).
        let events = self.receipts.iter().flat_map(|r| r.events().iter().map(|e| (r.tx_hash, e)));
        let mut hashes = Vec::new();
        for (tx, event) in events {
            let event_hash = event_hash(tx, event);
            hashes.push(event_hash);
        }

        // compute events commitment
        compute_merkle_root::<hash::Poseidon>(&hashes).unwrap()
    }

    fn compute_event_commitment_parallel(&self) -> Felt {
        // h(emitter_address, tx_hash, h(keys), h(data))
        fn event_hash(tx: TxHash, event: &Event) -> Felt {
            let keys_hash = hash::Poseidon::hash_array(&event.keys);
            let data_hash = hash::Poseidon::hash_array(&event.data);
            hash::Poseidon::hash_array(&[tx, event.from_address.into(), keys_hash, data_hash])
        }

        // the iterator will yield all events from all the receipts, each one paired with the
        // transaction hash that emitted it: (tx hash, event).
        let events = self.receipts.iter().flat_map(|r| r.events().iter().map(|e| (r.tx_hash, e)));
        let hashes = events
            .par_bridge()
            .into_par_iter()
            .map(|(tx, event)| event_hash(tx, event))
            .collect::<Vec<_>>();

        // compute events commitment
        compute_merkle_root::<hash::Poseidon>(&hashes).unwrap()
    }

    // state_commitment = hPos("STARKNET_STATE_V0", contract_trie_root, class_trie_root)
    fn compute_new_state_root(&self) -> Felt {
        self.provider
            .compute_state_root(self.header.number, self.state_updates)
            .expect("failed to compute state root")
    }
}

// TODO: create a dedicated struct for this contract.
// https://docs.starknet.io/architecture-and-concepts/network-architecture/starknet-state/#address_0x1
fn update_block_hash_registry_contract(
    provider: impl BlockHashProvider,
    state_updates: &mut StateUpdates,
    block_number: BlockNumber,
) -> Result<(), BlockProductionError> {
    const STORED_BLOCK_HASH_BUFFER: u64 = 10;

    if block_number >= STORED_BLOCK_HASH_BUFFER {
        let block_number = block_number - STORED_BLOCK_HASH_BUFFER;
        let block_hash = provider.block_hash_by_num(block_number)?;

        // When in forked mode, we might not have the older block hash in the database. This
        // could be the case where the `block_number - STORED_BLOCK_HASH_BUFFER` is
        // earlier than the forked block, which right now, Katana doesn't
        // yet have the ability to fetch older blocks on the database level. So, we default to
        // `BlockHash::ZERO` in this case.
        //
        // TODO: Fix quick!
        let block_hash = block_hash.unwrap_or(BlockHash::ZERO);

        let storages = state_updates.storage_updates.entry(address!("0x1")).or_default();
        storages.insert(block_number.into(), block_hash);
    }

    Ok(())
}

fn commit_block<P>(
    provider: P,
    header: PartialHeader,
    transactions: Vec<TxWithHash>,
    receipts: &[ReceiptWithTxHash],
    state_updates: &mut StateUpdates,
) -> Result<SealedBlock, BlockProductionError>
where
    P: BlockHashProvider + TrieWriter,
{
    // Update special contract address 0x1
    update_block_hash_registry_contract(&provider, state_updates, header.number)?;
    Ok(UncommittedBlock::new(header, transactions, receipts, state_updates, &provider).commit())
}

fn commit_genesis_block(
    provider: impl TrieWriter,
    header: PartialHeader,
    transactions: Vec<TxWithHash>,
    receipts: &[ReceiptWithTxHash],
    state_updates: &mut StateUpdates,
) -> Result<SealedBlock, BlockProductionError> {
    Ok(UncommittedBlock::new(header, transactions, receipts, state_updates, &provider).commit())
}

#[derive(Debug)]
struct GenesisTrieWriter;

impl TrieWriter for GenesisTrieWriter {
    fn trie_insert_contract_updates(
        &self,
        block_number: BlockNumber,
        state_updates: &StateUpdates,
    ) -> katana_provider::ProviderResult<Felt> {
        let mut contract_trie_db = ContractsTrie::new(HashMapDb::<CommitId>::default());

        let leaf_hashes = self.build_contract_leaf_hashes(state_updates, block_number);

        for (k, v) in leaf_hashes {
            contract_trie_db.insert(k, v);
        }

        contract_trie_db.commit(block_number);
        Ok(contract_trie_db.root())
    }

    fn trie_insert_declared_classes(
        &self,
        block_number: BlockNumber,
        updates: &BTreeMap<ClassHash, CompiledClassHash>,
    ) -> katana_provider::ProviderResult<Felt> {
        let mut trie = ClassesTrie::new(HashMapDb::default());

        for (class_hash, compiled_hash) in updates {
            trie.insert(*class_hash, *compiled_hash);
        }

        trie.commit(block_number);
        Ok(trie.root())
    }

    fn trie_insert_contract_updates_with_proof(
        &self,
        block_number: BlockNumber,
        state_updates: &StateUpdates,
        proof: MultiProof,
        original_root: Felt,
        _: HashMap<ContractAddress, ContractLeaf>,
        _: Vec<MultiProof>,
    ) -> katana_provider::ProviderResult<Felt> {
        let mut contract_trie_db = ContractsTrie::new_partial(HashMapDb::<CommitId>::default());

        let leaf_hashes = self.build_contract_leaf_hashes(state_updates, block_number);

        for (k, v) in leaf_hashes {
            contract_trie_db.insert(k, v, proof.clone(), original_root);
        }

        contract_trie_db.commit(block_number);
        Ok(contract_trie_db.root())
    }

    fn trie_insert_declared_classes_with_proof(
        &self,
        block_number: BlockNumber,
        updates: &BTreeMap<ClassHash, CompiledClassHash>,
        proof: MultiProof,
        original_root: Felt,
    ) -> katana_provider::ProviderResult<Felt> {
        let mut trie = ClassesTrie::new_partial(HashMapDb::default());

        for (class_hash, compiled_hash) in updates {
            trie.insert(*class_hash, *compiled_hash, proof.clone(), original_root);
        }

        trie.commit(block_number);
        Ok(trie.root())
    }
}

impl GenesisTrieWriter {
    fn build_contract_leaf_hashes(
        &self,
        state_updates: &StateUpdates,
        block_number: BlockNumber,
    ) -> Vec<(ContractAddress, Felt)> {
        let mut contract_leafs: HashMap<ContractAddress, ContractLeaf> = HashMap::new();

        for (address, nonce) in &state_updates.nonce_updates {
            contract_leafs.entry(*address).or_default().nonce = Some(*nonce);
        }

        for (address, class_hash) in &state_updates.deployed_contracts {
            contract_leafs.entry(*address).or_default().class_hash = Some(*class_hash);
        }

        for (address, class_hash) in &state_updates.replaced_classes {
            contract_leafs.entry(*address).or_default().class_hash = Some(*class_hash);
        }

        for (address, storage_entries) in &state_updates.storage_updates {
            let mut storage_trie_db = StoragesTrie::new(HashMapDb::<CommitId>::default(), *address);

            for (key, value) in storage_entries {
                storage_trie_db.insert(*key, *value);
            }

            // Then we commit them
            storage_trie_db.commit(block_number);
            let storage_root = storage_trie_db.root();

            // insert the contract address in the contract_leafs to put the storage root
            // later
            contract_leafs.entry(*address).or_default().storage_root = Some(storage_root);
        }

        contract_leafs
            .into_iter()
            .map(|(address, leaf)| {
                let class_hash = leaf.class_hash.unwrap();
                let nonce = leaf.nonce.unwrap_or_default();
                let storage_root = leaf.storage_root.unwrap_or_default();
                let leaf_hash = compute_contract_state_hash(&class_hash, &storage_root, &nonce);
                (address, leaf_hash)
            })
            .collect::<Vec<_>>()
    }
}<|MERGE_RESOLUTION|>--- conflicted
+++ resolved
@@ -71,15 +71,9 @@
 }
 
 impl<EF: ExecutorFactory> Backend<EF> {
-<<<<<<< HEAD
     pub fn init_genesis(&self, is_forked: bool) -> anyhow::Result<()> {
         match self.chain_spec.as_ref() {
             ChainSpec::Dev(cs) => self.init_dev_genesis(cs, is_forked),
-=======
-    pub fn init_genesis(&self, is_forking: bool) -> anyhow::Result<()> {
-        match self.chain_spec.as_ref() {
-            ChainSpec::Dev(cs) => self.init_dev_genesis(cs, is_forking),
->>>>>>> baa73c5f
             ChainSpec::Rollup(cs) => self.init_rollup_genesis(cs),
             ChainSpec::FullNode(_) => {
                 // Full nodes sync from the network, so we skip genesis initialization
@@ -221,11 +215,7 @@
     fn init_dev_genesis(
         &self,
         chain_spec: &katana_chain_spec::dev::ChainSpec,
-<<<<<<< HEAD
         is_forked: bool,
-=======
-        is_forking: bool,
->>>>>>> baa73c5f
     ) -> anyhow::Result<()> {
         let provider = self.blockchain.provider();
 
