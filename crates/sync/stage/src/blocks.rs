use std::future::Future;

use anyhow::Result;
<<<<<<< HEAD
use katana_feeder_gateway::client::SequencerGateway;
use katana_feeder_gateway::types::{
    BlockStatus, StateUpdate as GatewayStateUpdate, StateUpdateWithBlock,
=======
use backon::{ExponentialBuilder, Retryable};
use katana_gateway::client;
use katana_gateway::client::Client as SequencerGateway;
use katana_gateway::types::{
    BlockId, BlockStatus, StateUpdate as GatewayStateUpdate, StateUpdateWithBlock,
>>>>>>> a592dffa
};
use katana_primitives::block::{
    BlockNumber, FinalityStatus, GasPrices, Header, SealedBlock, SealedBlockWithStatus,
};
use katana_primitives::fee::{FeeInfo, PriceUnit};
use katana_primitives::receipt::{
    DeclareTxReceipt, DeployAccountTxReceipt, InvokeTxReceipt, L1HandlerTxReceipt, Receipt,
};
use katana_primitives::state::{StateUpdates, StateUpdatesWithClasses};
use katana_primitives::transaction::{Tx, TxWithHash};
use katana_primitives::Felt;
use katana_provider::api::block::BlockWriter;
use num_traits::ToPrimitive;
use starknet::core::types::ResourcePrice;
use tracing::debug;

use crate::downloader::{BatchDownloader, Downloader, DownloaderResult};
use crate::{Stage, StageExecutionInput, StageResult};

/// A stage for syncing blocks.
#[derive(Debug)]
pub struct Blocks<P> {
    provider: P,
    downloader: BatchDownloader<BlockDownloader>,
}

impl<P> Blocks<P> {
    /// Create a new [`Blocks`] stage.
    pub fn new(provider: P, gateway: SequencerGateway, batch_size: usize) -> Self {
        let downloader = BlockDownloader::new(gateway);
        let downloader = BatchDownloader::new(downloader, batch_size);
        Self { provider, downloader }
    }
}

#[async_trait::async_trait]
impl<P: BlockWriter> Stage for Blocks<P> {
    fn id(&self) -> &'static str {
        "Blocks"
    }

    async fn execute(&mut self, input: &StageExecutionInput) -> StageResult {
        // convert the range to a list of block keys
        let block_keys = (input.from..=input.to).collect::<Vec<_>>();
        let blocks = self.downloader.download(&block_keys).await.map_err(Error::Gateway)?;

        if !blocks.is_empty() {
            debug!(target: "stage", id = %self.id(), total = %blocks.len(), "Storing blocks to storage.");

            // Store blocks to storage
            for block in blocks {
                let (block, receipts, state_updates) = extract_block_data(block)?;

                self.provider.insert_block_with_states_and_receipts(
                    block,
                    state_updates,
                    receipts,
                    Vec::new(),
                )?;
            }
        }

        Ok(())
    }
}

#[derive(Debug)]
struct BlockDownloader {
    gateway: SequencerGateway,
}

impl BlockDownloader {
    fn new(gateway: SequencerGateway) -> Self {
        Self { gateway }
    }
}

impl Downloader for BlockDownloader {
    type Key = BlockNumber;
    type Value = StateUpdateWithBlock;
    type Error = katana_feeder_gateway::client::Error;

    #[allow(clippy::manual_async_fn)]
    fn download(
        &self,
        key: &Self::Key,
    ) -> impl Future<Output = DownloaderResult<Self::Value, Self::Error>> {
        async {
            match self.gateway.get_state_update_with_block((*key).into()).await {
                Ok(data) => DownloaderResult::Ok(data),
                Err(err) if err.is_rate_limited() => DownloaderResult::Retry(err),
                Err(err) => DownloaderResult::Err(err),
            }
        }
    }
}

#[derive(Debug, thiserror::Error)]
pub enum Error {
    /// Error returnd by the client used to download the classes from.
    #[error(transparent)]
    Gateway(#[from] katana_feeder_gateway::client::Error),
}

fn extract_block_data(
    data: StateUpdateWithBlock,
) -> Result<(SealedBlockWithStatus, Vec<Receipt>, StateUpdatesWithClasses)> {
    fn to_gas_prices(prices: ResourcePrice) -> GasPrices {
        let eth = prices.price_in_fri.to_u128().expect("valid u128");
        let strk = prices.price_in_fri.to_u128().expect("valid u128");
        unsafe { GasPrices::new_unchecked(eth, strk) }
    }

    let status = match data.block.status {
        BlockStatus::AcceptedOnL2 => FinalityStatus::AcceptedOnL2,
        BlockStatus::AcceptedOnL1 => FinalityStatus::AcceptedOnL1,
        status => panic!("unsupported block status: {status:?}"),
    };

    let transactions = data
        .block
        .transactions
        .into_iter()
        .map(|tx| tx.try_into())
        .collect::<Result<Vec<TxWithHash>, _>>()?;

    let receipts = data
        .block
        .transaction_receipts
        .into_iter()
        .zip(transactions.iter())
        .map(|(receipt, tx)| {
            let events = receipt.body.events;
            let revert_error = receipt.body.revert_error;
            let messages_sent = receipt.body.l2_to_l1_messages;
            let overall_fee = receipt.body.actual_fee.to_u128().expect("valid u128");

            let unit = if tx.transaction.version() >= Felt::THREE {
                PriceUnit::Fri
            } else {
                PriceUnit::Wei
            };

            let fee = FeeInfo { unit, overall_fee, ..Default::default() };

            match tx.transaction {
                Tx::Invoke(_) => Receipt::Invoke(InvokeTxReceipt {
                    fee,
                    events,
                    revert_error,
                    messages_sent,
                    execution_resources: Default::default(),
                }),
                Tx::Declare(_) => Receipt::Declare(DeclareTxReceipt {
                    fee,
                    events,
                    revert_error,
                    messages_sent,
                    execution_resources: Default::default(),
                }),
                Tx::L1Handler(_) => Receipt::L1Handler(L1HandlerTxReceipt {
                    fee,
                    events,
                    messages_sent,
                    revert_error,
                    message_hash: Default::default(),
                    execution_resources: Default::default(),
                }),
                Tx::DeployAccount(_) => Receipt::DeployAccount(DeployAccountTxReceipt {
                    fee,
                    events,
                    revert_error,
                    messages_sent,
                    contract_address: Default::default(),
                    execution_resources: Default::default(),
                }),
                Tx::Deploy(_) => unreachable!("Deploy transactions are not supported"),
            }
        })
        .collect::<Vec<Receipt>>();

    let transaction_count = transactions.len() as u32;
    let block = SealedBlock {
        body: transactions,
        hash: data.block.block_hash.unwrap_or_default(),
        header: Header {
            transaction_count,
            timestamp: data.block.timestamp,
            l1_da_mode: data.block.l1_da_mode,
            events_count: Default::default(),
            parent_hash: data.block.parent_block_hash,
            state_diff_length: Default::default(),
            receipts_commitment: Default::default(),
            state_diff_commitment: Default::default(),
            number: data.block.block_number.unwrap_or_default(),
            l1_gas_prices: to_gas_prices(data.block.l1_gas_price),
            l2_gas_prices: to_gas_prices(data.block.l2_gas_price),
            state_root: data.block.state_root.unwrap_or_default(),
            l1_data_gas_prices: to_gas_prices(data.block.l1_data_gas_price),
            starknet_version: data.block.starknet_version.unwrap_or_default().try_into().unwrap(),
            events_commitment: data.block.event_commitment.unwrap_or_default(),
            sequencer_address: data.block.sequencer_address.unwrap_or_default(),
            transactions_commitment: data.block.transaction_commitment.unwrap_or_default(),
        },
    };

    let state_updates: StateUpdates = match data.state_update {
        GatewayStateUpdate::Confirmed(update) => update.state_diff.into(),
        GatewayStateUpdate::PreConfirmed(update) => update.state_diff.into(),
    };

    let state_updates = StateUpdatesWithClasses { state_updates, ..Default::default() };

    Ok((SealedBlockWithStatus { block, status }, receipts, state_updates))
}

#[cfg(test)]
mod tests {
    use katana_gateway::client::Client as SequencerGateway;
    use katana_provider::api::block::BlockNumberProvider;
    use katana_provider::test_utils::test_provider;

    use super::Blocks;
    use crate::{Stage, StageExecutionInput};

    #[tokio::test]
    #[ignore = "require external network"]
    async fn fetch_blocks() {
        let from_block = 308919;
        let to_block = from_block + 2;

        let provider = test_provider();
        let feeder_gateway = SequencerGateway::sepolia();

        let mut stage = Blocks::new(&provider, feeder_gateway, 10);

        let input = StageExecutionInput { from: from_block, to: to_block };
        stage.execute(&input).await.expect("failed to execute stage");

        // check provider storage
        let block_number = provider.latest_number().expect("failed to get latest block number");
        assert_eq!(block_number, to_block);
    }
}<|MERGE_RESOLUTION|>--- conflicted
+++ resolved
@@ -1,18 +1,8 @@
 use std::future::Future;
 
 use anyhow::Result;
-<<<<<<< HEAD
-use katana_feeder_gateway::client::SequencerGateway;
-use katana_feeder_gateway::types::{
-    BlockStatus, StateUpdate as GatewayStateUpdate, StateUpdateWithBlock,
-=======
-use backon::{ExponentialBuilder, Retryable};
-use katana_gateway::client;
 use katana_gateway::client::Client as SequencerGateway;
-use katana_gateway::types::{
-    BlockId, BlockStatus, StateUpdate as GatewayStateUpdate, StateUpdateWithBlock,
->>>>>>> a592dffa
-};
+use katana_gateway::types::{BlockStatus, StateUpdate as GatewayStateUpdate, StateUpdateWithBlock};
 use katana_primitives::block::{
     BlockNumber, FinalityStatus, GasPrices, Header, SealedBlock, SealedBlockWithStatus,
 };
@@ -92,7 +82,7 @@
 impl Downloader for BlockDownloader {
     type Key = BlockNumber;
     type Value = StateUpdateWithBlock;
-    type Error = katana_feeder_gateway::client::Error;
+    type Error = katana_gateway::client::Error;
 
     #[allow(clippy::manual_async_fn)]
     fn download(
@@ -113,7 +103,7 @@
 pub enum Error {
     /// Error returnd by the client used to download the classes from.
     #[error(transparent)]
-    Gateway(#[from] katana_feeder_gateway::client::Error),
+    Gateway(#[from] katana_gateway::client::Error),
 }
 
 fn extract_block_data(
