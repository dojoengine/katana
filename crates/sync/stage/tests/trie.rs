// Tests for StateTrie stage
//
// Note: The detailed mock-based tests that were here previously tested the state root
// verification logic using mock providers. Since we moved to concrete types (DbProviderFactory),
// these tests would need to be rewritten as integration tests with real data.
//
// The stage itself is tested implicitly through the pipeline integration tests.

use katana_db::abstraction::{Database, DbDupSortCursor, DbTx};
use katana_db::tables;
use katana_db::trie::{SnapshotTrieDb, TrieDbMut};
use katana_primitives::block::BlockNumber;
use katana_primitives::{ContractAddress, Felt};
use katana_provider::DbProviderFactory;
use katana_stage::trie::StateTrie;
<<<<<<< HEAD
use katana_stage::{Stage, StageExecutionInput};
use katana_tasks::TaskManager;
use rstest::rstest;
use starknet::macros::short_string;
use starknet_types_core::hash::{Poseidon, StarkHash};
=======
use katana_stage::{PruneInput, Stage};
use katana_tasks::TaskManager;
use katana_trie::{ClassesTrie, ContractsTrie, StoragesTrie};
>>>>>>> dff8efc8

/// Test that the StateTrie stage can be constructed with DbProviderFactory.
#[tokio::test]
async fn can_construct_state_trie_stage() {
    let provider = DbProviderFactory::new_in_memory();
    let task_manager = TaskManager::current();
    let _stage = StateTrie::new(provider, task_manager.task_spawner());
}

// ============================================================================
// StateTrie::prune Tests
// ============================================================================

/// Helper to create trie snapshots for testing.
/// Creates snapshots for ClassesTrie, ContractsTrie, and StoragesTrie at given block numbers.
fn create_trie_snapshots(provider: &DbProviderFactory, blocks: &[BlockNumber]) {
    let tx = provider.db().tx_mut().expect("failed to create tx");

    // Create ClassesTrie snapshots
    {
        let mut trie = ClassesTrie::new(TrieDbMut::<tables::ClassesTrie, _>::new(tx.clone()));

        for &block in blocks {
            // Insert unique values for each block
            for i in 0u64..10 {
                let key = Felt::from(block * 1000 + i);
                let value = Felt::from(block * 10000 + i);
                trie.insert(key, value);
            }
            trie.commit(block);
        }
    }

    // Create ContractsTrie snapshots
    {
        let mut trie = ContractsTrie::new(TrieDbMut::<tables::ContractsTrie, _>::new(tx.clone()));

        for &block in blocks {
            for i in 0u64..10 {
                let address = ContractAddress::from(Felt::from(block * 1000 + i));
                let state_hash = Felt::from(block * 10000 + i);
                trie.insert(address, state_hash);
            }
            trie.commit(block);
        }
    }

    // Create StoragesTrie snapshots
    {
        let address = ContractAddress::from(Felt::from(0x1234u64));
        let mut trie =
            StoragesTrie::new(TrieDbMut::<tables::StoragesTrie, _>::new(tx.clone()), address);

        for &block in blocks {
            for i in 0u64..10 {
                let key = Felt::from(block * 1000 + i);
                let value = Felt::from(block * 10000 + i);
                trie.insert(key, value);
            }
            trie.commit(block);
        }
    }

    tx.commit().expect("failed to commit tx");
}

/// Helper to check if a snapshot exists by querying the `Tb::History` table.
///
/// Note: There is currently no efficient way to check snapshot existence at the `SnapshotTrieDb`
/// level. We query the underlying `Tb::History` table directly to verify if entries exist for
/// a given block number. This is consistent with the approach documented in
/// [`TrieDbMut::remove_snapshot`](katana_db::trie::TrieDbMut::remove_snapshot).
fn snapshot_exists<Tb: tables::Trie>(provider: &DbProviderFactory, block: BlockNumber) -> bool {
    let tx = provider.db().tx().expect("failed to create tx");
    let mut cursor = tx.cursor_dup::<Tb::History>().expect("failed to create cursor");
    cursor.walk_dup(Some(block), None).expect("failed to walk_dup").is_some()
}

#[tokio::test]
async fn prune_does_not_affect_remaining_snapshot_roots() {
    let provider = DbProviderFactory::new_in_memory();
    let task_manager = TaskManager::current();
    let mut stage = StateTrie::new(provider.clone(), task_manager.task_spawner());
    let storage_address = ContractAddress::from(Felt::from(0x1234u64));

    // Create snapshots for blocks 0-9
    create_trie_snapshots(&provider, &(0..=9).collect::<Vec<_>>());

    // Get state roots for all tries at blocks that will remain after pruning (blocks 5-9)
    //
    // [(block_number, classes_root, contracts_root, storages_root), ...]
    let roots_before: Vec<_> = {
        let tx = provider.db().tx().expect("failed to create tx");

        (5..=9)
            .map(|block| {
                let classes_root = ClassesTrie::new(SnapshotTrieDb::<tables::ClassesTrie, _>::new(
                    tx.clone(),
                    block.into(),
                ))
                .root();

                let contracts_root = ContractsTrie::new(
                    SnapshotTrieDb::<tables::ContractsTrie, _>::new(tx.clone(), block.into()),
                )
                .root();

                let storages_root = StoragesTrie::new(
                    SnapshotTrieDb::<tables::StoragesTrie, _>::new(tx.clone(), block.into()),
                    storage_address,
                )
                .root();

                (block, classes_root, contracts_root, storages_root)
            })
            .collect()
    };

    // Prune blocks 0-4 (Full mode with keep=5, tip=9)
    let input = PruneInput::new(9, Some(5), None);
    let result = stage.prune(&input).await;

    assert!(result.is_ok());
    assert_eq!(result.unwrap().pruned_count, 4); // blocks 0, 1, 2, 3

    // Verify state roots for remaining snapshots (blocks 5-9) are unchanged
    let tx = provider.db().tx().expect("failed to create tx");
    for (block, classes_root_before, contracts_root_before, storages_root_before) in roots_before {
        let classes_root_after = ClassesTrie::new(SnapshotTrieDb::<tables::ClassesTrie, _>::new(
            tx.clone(),
            block.into(),
        ))
        .root();

        let contracts_root_after = ContractsTrie::new(
            SnapshotTrieDb::<tables::ContractsTrie, _>::new(tx.clone(), block.into()),
        )
        .root();

        let storages_root_after = StoragesTrie::new(
            SnapshotTrieDb::<tables::StoragesTrie, _>::new(tx.clone(), block.into()),
            storage_address,
        )
        .root();

        assert_eq!(
            classes_root_before, classes_root_after,
            "ClassesTrie root at block {block} should be unchanged after pruning"
        );
        assert_eq!(
            contracts_root_before, contracts_root_after,
            "ContractsTrie root at block {block} should be unchanged after pruning"
        );
        assert_eq!(
            storages_root_before, storages_root_after,
            "StoragesTrie root at block {block} should be unchanged after pruning"
        );
    }
}

#[tokio::test]
async fn prune_removes_snapshots_in_range() {
    let provider = DbProviderFactory::new_in_memory();
    let task_manager = TaskManager::current();
    let mut stage = StateTrie::new(provider.clone(), task_manager.task_spawner());

    // Create snapshots for blocks 0-9
    create_trie_snapshots(&provider, &[0, 1, 2, 3, 4, 5, 6, 7, 8, 9]);

    // Verify all snapshots exist
    for block in 0..=9 {
        assert!(
            snapshot_exists::<tables::ClassesTrie>(&provider, block),
            "ClassesTrie snapshot for block {block} should exist before pruning"
        );
        assert!(
            snapshot_exists::<tables::ContractsTrie>(&provider, block),
            "ContractsTrie snapshot for block {block} should exist before pruning"
        );
        assert!(
            snapshot_exists::<tables::StoragesTrie>(&provider, block),
            "StoragesTrie snapshot for block {block} should exist before pruning"
        );
    }

    // Prune blocks 0-4 (Full mode with keep=5, tip=9)
    let input = PruneInput::new(9, Some(5), None);
    let result = stage.prune(&input).await;

    assert!(result.is_ok());
    let output = result.unwrap();
    assert_eq!(output.pruned_count, 4); // blocks 0, 1, 2, 3

    // Verify blocks 0-3 snapshots are removed
    for block in 0..=3 {
        assert!(
            !snapshot_exists::<tables::ClassesTrie>(&provider, block),
            "ClassesTrie snapshot for block {block} should be removed after pruning"
        );
        assert!(
            !snapshot_exists::<tables::ContractsTrie>(&provider, block),
            "ContractsTrie snapshot for block {block} should be removed after pruning"
        );
        assert!(
            !snapshot_exists::<tables::StoragesTrie>(&provider, block),
            "StoragesTrie snapshot for block {block} should be removed after pruning"
        );
    }

    // Verify blocks 4-9 snapshots still exist
    for block in 4..=9 {
        assert!(
            snapshot_exists::<tables::ClassesTrie>(&provider, block),
            "ClassesTrie snapshot for block {block} should still exist after pruning"
        );
        assert!(
            snapshot_exists::<tables::ContractsTrie>(&provider, block),
            "ContractsTrie snapshot for block {block} should still exist after pruning"
        );
        assert!(
            snapshot_exists::<tables::StoragesTrie>(&provider, block),
            "StoragesTrie snapshot for block {block} should still exist after pruning"
        );
    }
}

#[tokio::test]
async fn prune_skips_when_archive_mode() {
    let provider = DbProviderFactory::new_in_memory();
    let task_manager = TaskManager::current();
    let mut stage = StateTrie::new(provider.clone(), task_manager.task_spawner());

    // Create snapshots for blocks 0-4
    create_trie_snapshots(&provider, &[0, 1, 2, 3, 4]);

    // Archive mode should not prune anything
    let input = PruneInput::new(4, None, None);
    let result = stage.prune(&input).await;

    assert!(result.is_ok());
    let output = result.unwrap();
    assert_eq!(output.pruned_count, 0);

    // All snapshots should still exist
    for block in 0..=4 {
        assert!(
            snapshot_exists::<tables::ClassesTrie>(&provider, block),
            "ClassesTrie snapshot for block {block} should still exist"
        );
    }
}

#[tokio::test]
async fn prune_skips_when_already_caught_up() {
    let provider = DbProviderFactory::new_in_memory();
    let task_manager = TaskManager::current();
    let mut stage = StateTrie::new(provider.clone(), task_manager.task_spawner());

    // Create snapshots for blocks 5-9 (simulating already-pruned state)
    create_trie_snapshots(&provider, &[5, 6, 7, 8, 9]);

    // Full mode with keep=5, tip=9, last_pruned=4
    // Prune target is 9-5=4, start is 4+1=5, so range 5..4 is empty
    let input = PruneInput::new(9, Some(5), Some(4));
    let result = stage.prune(&input).await;

    assert!(result.is_ok());
    let output = result.unwrap();
    assert_eq!(output.pruned_count, 0);

    // All remaining snapshots should still exist
    for block in 5..=9 {
        assert!(
            snapshot_exists::<tables::ClassesTrie>(&provider, block),
            "ClassesTrie snapshot for block {block} should still exist"
        );
    }
}

#[tokio::test]
async fn prune_uses_checkpoint_for_incremental_pruning() {
    let provider = DbProviderFactory::new_in_memory();
    let task_manager = TaskManager::current();
    let mut stage = StateTrie::new(provider.clone(), task_manager.task_spawner());

    // Create snapshots for blocks 0-14
    create_trie_snapshots(&provider, &(0..=14).collect::<Vec<_>>());

    // First prune: tip=9, keep=5, no previous prune
    // Should prune blocks 0-3 (range 0..4)
    let input = PruneInput::new(9, Some(5), None);
    let result = stage.prune(&input).await;
    assert!(result.is_ok());
    assert_eq!(result.unwrap().pruned_count, 4);

    // Verify blocks 0-3 are pruned for all trie types
    for block in 0..=3 {
        assert!(
            !snapshot_exists::<tables::ClassesTrie>(&provider, block),
            "ClassesTrie snapshot for block {block} should be pruned"
        );
        assert!(
            !snapshot_exists::<tables::ContractsTrie>(&provider, block),
            "ContractsTrie snapshot for block {block} should be pruned"
        );
        assert!(
            !snapshot_exists::<tables::StoragesTrie>(&provider, block),
            "StoragesTrie snapshot for block {block} should be pruned"
        );
    }

    // Second prune: tip=14, keep=5, last_pruned=3
    // Should prune blocks 4-8 (range 4..9)
    let input = PruneInput::new(14, Some(5), Some(3));
    let result = stage.prune(&input).await;
    assert!(result.is_ok());
    assert_eq!(result.unwrap().pruned_count, 5);

    // Verify blocks 4-8 are pruned for all trie types
    for block in 4..=8 {
        assert!(
            !snapshot_exists::<tables::ClassesTrie>(&provider, block),
            "ClassesTrie snapshot for block {block} should be pruned"
        );
        assert!(
            !snapshot_exists::<tables::ContractsTrie>(&provider, block),
            "ContractsTrie snapshot for block {block} should be pruned"
        );
        assert!(
            !snapshot_exists::<tables::StoragesTrie>(&provider, block),
            "StoragesTrie snapshot for block {block} should be pruned"
        );
    }

    // Verify blocks 9-14 still exist for all trie types
    for block in 9..=14 {
        assert!(
            snapshot_exists::<tables::ClassesTrie>(&provider, block),
            "ClassesTrie snapshot for block {block} should still exist"
        );
        assert!(
            snapshot_exists::<tables::ContractsTrie>(&provider, block),
            "ContractsTrie snapshot for block {block} should still exist"
        );
        assert!(
            snapshot_exists::<tables::StoragesTrie>(&provider, block),
            "StoragesTrie snapshot for block {block} should still exist"
        );
    }
}

#[tokio::test]
async fn prune_minimal_mode_keeps_only_latest() {
    let provider = DbProviderFactory::new_in_memory();
    let task_manager = TaskManager::current();
    let mut stage = StateTrie::new(provider.clone(), task_manager.task_spawner());

    // Create snapshots for blocks 0-9
    create_trie_snapshots(&provider, &(0..=9).collect::<Vec<_>>());

    // Minimal mode: prune everything except tip-1
    // tip=9 -> prune 0..8
    let input = PruneInput::new(9, Some(1), None);
    let result = stage.prune(&input).await;

    assert!(result.is_ok());
    assert_eq!(result.unwrap().pruned_count, 8);

    // Verify blocks 0-7 are pruned
    for block in 0..=7 {
        assert!(
            !snapshot_exists::<tables::ClassesTrie>(&provider, block),
            "ClassesTrie snapshot for block {block} should be pruned"
        );
        assert!(
            !snapshot_exists::<tables::ContractsTrie>(&provider, block),
            "ContractsTrie snapshot for block {block} should be pruned"
        );
        assert!(
            !snapshot_exists::<tables::StoragesTrie>(&provider, block),
            "StoragesTrie snapshot for block {block} should be pruned"
        );
    }

    // Verify blocks 8-9 still exist
    for block in 8..=9 {
        assert!(
            snapshot_exists::<tables::ClassesTrie>(&provider, block),
            "ClassesTrie snapshot for block {block} should still exist"
        );
        assert!(
            snapshot_exists::<tables::ContractsTrie>(&provider, block),
            "ContractsTrie snapshot for block {block} should still exist"
        );
        assert!(
            snapshot_exists::<tables::StoragesTrie>(&provider, block),
            "StoragesTrie snapshot for block {block} should still exist"
        );
    }
}

#[tokio::test]
<<<<<<< HEAD
async fn verify_state_roots_success(
    #[case] from_block: BlockNumber,
    #[case] to_block: BlockNumber,
    #[case] expected_blocks: Vec<BlockNumber>,
) {
    let task_manager = TaskManager::current();
    let mut provider = MockProvider::new();

    // Configure blocks with correct state roots
    let correct_state_root = compute_mock_state_root();
    for num in from_block..=to_block {
        let header = create_test_header(num, correct_state_root);
        let state_update = create_test_state_update();
        provider = provider.with_header(num, header).with_state_update(num, state_update);
    }

    let mut stage = StateTrie::new(provider.clone(), task_manager.task_spawner());

    let input = StageExecutionInput::new(from_block, to_block);
    let result = stage.execute(&input).await;
    assert!(result.is_ok(), "Stage execution should succeed");
=======
async fn prune_handles_empty_range_gracefully() {
    let provider = DbProviderFactory::new_in_memory();
    let task_manager = TaskManager::current();
    let mut stage = StateTrie::new(provider.clone(), task_manager.task_spawner());

    // Create snapshots for blocks 0-4
    create_trie_snapshots(&provider, &[0, 1, 2, 3, 4]);
>>>>>>> dff8efc8

    // Distance=10, tip=4 - nothing to prune (tip < distance)
    let input = PruneInput::new(4, Some(10), None);
    let result = stage.prune(&input).await;

    assert!(result.is_ok());
    assert_eq!(result.unwrap().pruned_count, 0);

    // All snapshots should still exist
    for block in 0..=4 {
        assert!(snapshot_exists::<tables::ClassesTrie>(&provider, block));
    }
}

#[tokio::test]
<<<<<<< HEAD
async fn state_root_mismatch_returns_error() {
    let block_number = 100;
    let correct_state_root = compute_mock_state_root();
    let wrong_state_root = Felt::from(0x9999u64);

    let header = create_test_header(block_number, wrong_state_root);
    let state_update = create_test_state_update();
    let provider = MockProvider::new()
        .with_header(block_number, header)
        .with_state_update(block_number, state_update);

    let task_manager = TaskManager::current();
    let mut stage = StateTrie::new(provider, task_manager.task_spawner());
    let input = StageExecutionInput::new(block_number, block_number);

    let result = stage.execute(&input).await;

    // Verify it's a StateTrie error with state root mismatch
    assert!(result.is_err());
    if let Err(err) = result {
        match err {
            katana_stage::Error::StateTrie(e) => {
                let error_msg = e.to_string();
                assert!(
                    error_msg.contains("State root mismatch"),
                    "Expected state root mismatch error, got: {}",
                    error_msg
                );
                assert!(
                    error_msg.contains(&format!("{:#x}", wrong_state_root)),
                    "Error should contain expected state root"
                );
                assert!(
                    error_msg.contains(&format!("{:#x}", correct_state_root)),
                    "Error should contain computed state root"
                );
            }
            _ => panic!("Expected Error::StateTrie variant, got: {err:#?}"),
        }
=======
async fn prune_handles_nonexistent_snapshots_gracefully() {
    let provider = DbProviderFactory::new_in_memory();
    let task_manager = TaskManager::current();
    let mut stage = StateTrie::new(provider.clone(), task_manager.task_spawner());

    // Create snapshots only for blocks 5-9 (blocks 0-4 don't exist)
    create_trie_snapshots(&provider, &[5, 6, 7, 8, 9]);

    // Try to prune blocks 0-4 which don't have snapshots
    let input = PruneInput::new(9, Some(5), None);
    let result = stage.prune(&input).await;

    // Should succeed even though blocks 0-3 don't have snapshots
    assert!(result.is_ok());
    // Still counts as "pruned" even if no data existed
    assert_eq!(result.unwrap().pruned_count, 4);

    // Existing snapshots should still be intact
    for block in 5..=9 {
        assert!(snapshot_exists::<tables::ClassesTrie>(&provider, block));
>>>>>>> dff8efc8
    }
}<|MERGE_RESOLUTION|>--- conflicted
+++ resolved
@@ -13,17 +13,9 @@
 use katana_primitives::{ContractAddress, Felt};
 use katana_provider::DbProviderFactory;
 use katana_stage::trie::StateTrie;
-<<<<<<< HEAD
-use katana_stage::{Stage, StageExecutionInput};
-use katana_tasks::TaskManager;
-use rstest::rstest;
-use starknet::macros::short_string;
-use starknet_types_core::hash::{Poseidon, StarkHash};
-=======
 use katana_stage::{PruneInput, Stage};
 use katana_tasks::TaskManager;
 use katana_trie::{ClassesTrie, ContractsTrie, StoragesTrie};
->>>>>>> dff8efc8
 
 /// Test that the StateTrie stage can be constructed with DbProviderFactory.
 #[tokio::test]
@@ -426,29 +418,6 @@
 }
 
 #[tokio::test]
-<<<<<<< HEAD
-async fn verify_state_roots_success(
-    #[case] from_block: BlockNumber,
-    #[case] to_block: BlockNumber,
-    #[case] expected_blocks: Vec<BlockNumber>,
-) {
-    let task_manager = TaskManager::current();
-    let mut provider = MockProvider::new();
-
-    // Configure blocks with correct state roots
-    let correct_state_root = compute_mock_state_root();
-    for num in from_block..=to_block {
-        let header = create_test_header(num, correct_state_root);
-        let state_update = create_test_state_update();
-        provider = provider.with_header(num, header).with_state_update(num, state_update);
-    }
-
-    let mut stage = StateTrie::new(provider.clone(), task_manager.task_spawner());
-
-    let input = StageExecutionInput::new(from_block, to_block);
-    let result = stage.execute(&input).await;
-    assert!(result.is_ok(), "Stage execution should succeed");
-=======
 async fn prune_handles_empty_range_gracefully() {
     let provider = DbProviderFactory::new_in_memory();
     let task_manager = TaskManager::current();
@@ -456,7 +425,6 @@
 
     // Create snapshots for blocks 0-4
     create_trie_snapshots(&provider, &[0, 1, 2, 3, 4]);
->>>>>>> dff8efc8
 
     // Distance=10, tip=4 - nothing to prune (tip < distance)
     let input = PruneInput::new(4, Some(10), None);
@@ -472,47 +440,6 @@
 }
 
 #[tokio::test]
-<<<<<<< HEAD
-async fn state_root_mismatch_returns_error() {
-    let block_number = 100;
-    let correct_state_root = compute_mock_state_root();
-    let wrong_state_root = Felt::from(0x9999u64);
-
-    let header = create_test_header(block_number, wrong_state_root);
-    let state_update = create_test_state_update();
-    let provider = MockProvider::new()
-        .with_header(block_number, header)
-        .with_state_update(block_number, state_update);
-
-    let task_manager = TaskManager::current();
-    let mut stage = StateTrie::new(provider, task_manager.task_spawner());
-    let input = StageExecutionInput::new(block_number, block_number);
-
-    let result = stage.execute(&input).await;
-
-    // Verify it's a StateTrie error with state root mismatch
-    assert!(result.is_err());
-    if let Err(err) = result {
-        match err {
-            katana_stage::Error::StateTrie(e) => {
-                let error_msg = e.to_string();
-                assert!(
-                    error_msg.contains("State root mismatch"),
-                    "Expected state root mismatch error, got: {}",
-                    error_msg
-                );
-                assert!(
-                    error_msg.contains(&format!("{:#x}", wrong_state_root)),
-                    "Error should contain expected state root"
-                );
-                assert!(
-                    error_msg.contains(&format!("{:#x}", correct_state_root)),
-                    "Error should contain computed state root"
-                );
-            }
-            _ => panic!("Expected Error::StateTrie variant, got: {err:#?}"),
-        }
-=======
 async fn prune_handles_nonexistent_snapshots_gracefully() {
     let provider = DbProviderFactory::new_in_memory();
     let task_manager = TaskManager::current();
@@ -533,6 +460,5 @@
     // Existing snapshots should still be intact
     for block in 5..=9 {
         assert!(snapshot_exists::<tables::ClassesTrie>(&provider, block));
->>>>>>> dff8efc8
     }
 }