--- conflicted
+++ resolved
@@ -29,10 +29,7 @@
     /// Libmdbx-sys transaction.
     pub(super) inner: libmdbx::Transaction<K>,
     /// Database table handle cache.
-<<<<<<< HEAD
     db_handles: Arc<RwLock<[Option<DBI>; NUM_TABLES]>>,
-=======
-    db_handles: RwLock<[Option<DBI>; NUM_TABLES]>,
     /// Metrics for tracking operations.
     metrics: DbMetrics,
 }
@@ -41,18 +38,12 @@
     fn fmt(&self, f: &mut std::fmt::Formatter<'_>) -> std::fmt::Result {
         f.debug_struct("Tx").field("id", &self.inner.id()).finish_non_exhaustive()
     }
->>>>>>> 692587af
 }
 
 impl<K: TransactionKind> Tx<K> {
     /// Creates new `Tx` object with a `RO` or `RW` transaction.
-<<<<<<< HEAD
-    pub fn new(inner: libmdbx::Transaction<K>) -> Self {
-        Self { inner, db_handles: Default::default() }
-=======
     pub fn new(inner: libmdbx::Transaction<K>, metrics: DbMetrics) -> Self {
-        Self { inner, db_handles: RwLock::new([None; NUM_TABLES]), metrics }
->>>>>>> 692587af
+        Self { inner, db_handles: Default::default(), metrics }
     }
 
     pub fn get_dbi<T: Table>(&self) -> Result<DBI, DatabaseError> {
