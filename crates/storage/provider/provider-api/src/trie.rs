--- conflicted
+++ resolved
@@ -1,9 +1,6 @@
-<<<<<<< HEAD
 use std::collections::{BTreeMap, HashMap};
 
 use crate::ProviderResult;
-=======
->>>>>>> dff8efc8
 use katana_primitives::block::BlockNumber;
 use katana_primitives::class::{ClassHash, CompiledClassHash};
 use katana_primitives::contract::ContractAddress;
@@ -37,7 +34,7 @@
         _original_root: Felt,
     ) -> ProviderResult<Felt> {
         // Default implementation falls back to regular method (ignoring proof)
-        self.trie_insert_declared_classes(block_number, updates)
+        self.trie_insert_declared_classes(block_number, updates.iter().map(|(k, v)| (*k, *v)))
     }
 
     /// Insert contract updates into trie using proofs for verification.
@@ -63,8 +60,10 @@
         state_updates: &StateUpdates,
     ) -> ProviderResult<Felt> {
         // Default implementation for regular providers
-        let class_trie_root =
-            self.trie_insert_declared_classes(block_number, &state_updates.declared_classes)?;
+        let class_trie_root = self.trie_insert_declared_classes(
+            block_number,
+            state_updates.declared_classes.iter().map(|(k, v)| (*k, *v)),
+        )?;
 
         let contract_trie_root = self.trie_insert_contract_updates(block_number, state_updates)?;
 
