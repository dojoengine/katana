--- conflicted
+++ resolved
@@ -1,8 +1,5 @@
-<<<<<<< HEAD
 use std::collections::{BTreeMap, HashMap, HashSet};
 
-=======
->>>>>>> dff8efc8
 use katana_db::abstraction::DbTxMut;
 use katana_db::tables;
 use katana_db::trie::TrieDbMut;
@@ -48,7 +45,7 @@
         original_root: Felt,
     ) -> ProviderResult<Felt> {
         let mut trie = PartialClassesTrie::new_partial(TrieDbMut::<tables::ClassesTrie, _>::new(
-            &*self.local_db,
+            self.local_db.tx().clone(),
         ));
 
         for (class_hash, compiled_hash) in updates {
@@ -70,7 +67,7 @@
     ) -> ProviderResult<Felt> {
         let mut contract_trie_db =
             PartialContractsTrie::new_partial(TrieDbMut::<tables::ContractsTrie, _>::new(
-                &*self.local_db,
+                self.local_db.tx().clone(),
             ));
 
         let mut contract_leafs: HashMap<ContractAddress, ContractLeaf> = HashMap::new();
@@ -90,7 +87,7 @@
                 state_updates.storage_updates.iter().zip(contracts_storage_proofs.iter())
             {
                 let mut storage_trie_db = PartialStoragesTrie::new_partial(
-                    TrieDbMut::<tables::StoragesTrie, _>::new(&*self.local_db),
+                    TrieDbMut::<tables::StoragesTrie, _>::new(self.local_db.tx().clone()),
                     *address,
                 );
 
@@ -132,7 +129,7 @@
                     // Use storage root from contract_leaves_data if available, otherwise get from trie
                     if leaf.storage_root.is_none() {
                         let storage_trie = PartialStoragesTrie::new_partial(
-                            TrieDbMut::<tables::StoragesTrie, _>::new(&*self.local_db),
+                            TrieDbMut::<tables::StoragesTrie, _>::new(self.local_db.tx().clone()),
                             address,
                         );
                         let storage_root = storage_trie.root();
