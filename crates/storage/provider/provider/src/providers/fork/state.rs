use std::cmp::Ordering;

use katana_db::abstraction::{DbTx, DbTxMut};
use katana_db::models::contract::{ContractClassChange, ContractNonceChange};
use katana_db::models::storage::{ContractStorageEntry, ContractStorageKey, StorageEntry};
use katana_db::tables;
use katana_primitives::block::BlockHashOrNumber;
use katana_primitives::class::{ClassHash, CompiledClassHash, ContractClass};
use katana_primitives::contract::{GenericContractInfo, Nonce, StorageKey, StorageValue};
use katana_primitives::{ContractAddress, Felt};
use katana_provider_api::block::{BlockNumberProvider, HeaderProvider};
use katana_provider_api::contract::{ContractClassProvider, ContractClassWriter};
use katana_provider_api::state::{
    StateFactoryProvider, StateProofProvider, StateProvider, StateRootProvider, StateWriter,
};
use katana_provider_api::ProviderError;
use katana_rpc_types::ContractStorageKeys;

use super::db::{self};
use super::ForkedProvider;
use crate::providers::fork::ForkedDb;
use crate::ProviderResult;

impl<Tx1: DbTx, Tx2: DbTxMut> StateFactoryProvider for ForkedProvider<Tx1, Tx2> {
    fn latest(&self) -> ProviderResult<Box<dyn StateProvider>> {
        let local_provider = db::state::LatestStateProvider(self.local_db.tx().clone());
        let fork_provider = self.fork_db.clone();
        Ok(Box::new(LatestStateProvider { local_provider, fork_provider }))
    }

    fn historical(
        &self,
        block_id: BlockHashOrNumber,
    ) -> ProviderResult<Option<Box<dyn StateProvider>>> {
        let block_number = match block_id {
            BlockHashOrNumber::Num(num) => {
                let latest_num = match self.local_db.latest_number() {
                    Ok(num) => num,
                    // return the fork block number if local db return this error. this can only
                    // happen whne the ForkedProvider is constructed without
                    // inserting any locally produced blocks.
                    Err(ProviderError::MissingLatestBlockNumber) => self.block_id(),
                    Err(err) => return Err(err),
                };

                match num.cmp(&latest_num) {
                    Ordering::Less => Some(num),
                    Ordering::Equal => return self.latest().map(Some),
                    Ordering::Greater => return Ok(None),
                }
            }

            BlockHashOrNumber::Hash(hash) => {
                if let num @ Some(..) = self.local_db.block_number_by_hash(hash)? {
                    num
                } else if let num @ Some(..) = self.fork_db.db.block_number_by_hash(hash)? {
                    num
                } else {
                    None
                }
            }
        };

        let Some(block) = block_number else { return Ok(None) };

        let local_provider =
            db::state::HistoricalStateProvider::new(self.local_db.tx().clone(), block);

        Ok(Some(Box::new(HistoricalStateProvider {
            local_provider,
            fork_provider: self.fork_db.clone(),
        })))
    }
}

#[derive(Debug)]
struct LatestStateProvider<Tx1: DbTx, Tx2: DbTxMut> {
    local_provider: db::state::LatestStateProvider<Tx1>,
    fork_provider: ForkedDb<Tx2>,
}

impl<Tx1: DbTx, Tx2: DbTxMut> ContractClassProvider for LatestStateProvider<Tx1, Tx2> {
    fn class(&self, hash: ClassHash) -> ProviderResult<Option<ContractClass>> {
        if let Some(class) = self.local_provider.class(hash)? {
            Ok(Some(class))
        } else if let Some(class) =
            self.fork_provider.backend.get_class_at(hash, self.fork_provider.block_id)?
        {
            self.fork_provider.db.tx().put::<tables::Classes>(hash, class.clone().into())?;
            Ok(Some(class))
        } else {
            Ok(None)
        }
    }

    fn compiled_class_hash_of_class_hash(
        &self,
        hash: ClassHash,
    ) -> ProviderResult<Option<CompiledClassHash>> {
        if let res @ Some(..) = self.local_provider.compiled_class_hash_of_class_hash(hash)? {
            Ok(res)
        } else if let Some(compiled_hash) =
            self.fork_provider.backend.get_compiled_class_hash(hash, self.fork_provider.block_id)?
        {
            self.fork_provider.db.tx().put::<tables::CompiledClassHashes>(hash, compiled_hash)?;
            Ok(Some(compiled_hash))
        } else {
            Ok(None)
        }
    }
}

impl<Tx1: DbTx, Tx2: DbTxMut> StateProvider for LatestStateProvider<Tx1, Tx2> {
    fn nonce(&self, address: ContractAddress) -> ProviderResult<Option<Nonce>> {
        if let res @ Some(..) = self.local_provider.nonce(address)? {
            Ok(res)
        } else if let Some(nonce) =
            self.fork_provider.backend.get_nonce(address, self.fork_provider.block_id)?
        {
            let class_hash = self
                .fork_provider
                .backend
                .get_class_hash_at(address, self.fork_provider.block_id)?
                .ok_or(ProviderError::MissingContractClassHash { address })?;

            let entry = GenericContractInfo { nonce, class_hash };
            self.fork_provider.db.tx().put::<tables::ContractInfo>(address, entry)?;

            Ok(Some(nonce))
        } else {
            Ok(None)
        }
    }

    fn class_hash_of_contract(
        &self,
        address: ContractAddress,
    ) -> ProviderResult<Option<ClassHash>> {
        if let res @ Some(..) = self.local_provider.class_hash_of_contract(address)? {
            Ok(res)
        } else if let Some(class_hash) =
            self.fork_provider.backend.get_class_hash_at(address, self.fork_provider.block_id)?
        {
            let nonce = self
                .fork_provider
                .backend
                .get_nonce(address, self.fork_provider.block_id)?
                .ok_or(ProviderError::MissingContractNonce { address })?;

            let entry = GenericContractInfo { class_hash, nonce };
            self.fork_provider.db.tx().put::<tables::ContractInfo>(address, entry)?;

            Ok(Some(class_hash))
        } else {
            Ok(None)
        }
    }

    fn storage(
        &self,
        address: ContractAddress,
        key: StorageKey,
    ) -> ProviderResult<Option<StorageValue>> {
        if let res @ Some(..) = self.local_provider.storage(address, key)? {
            Ok(res)
        } else if let Some(value) =
            self.fork_provider.backend.get_storage(address, key, self.fork_provider.block_id)?
        {
            let entry = StorageEntry { key, value };
            self.fork_provider.db.tx().put::<tables::ContractStorage>(address, entry)?;
            Ok(Some(value))
        } else {
            Ok(None)
        }
    }
}

<<<<<<< HEAD
impl<Tx1: DbTx, Tx2: DbTxMut> StateProofProvider for LatestStateProvider<Tx1, Tx2> {
    fn class_multiproof(&self, classes: Vec<ClassHash>) -> ProviderResult<katana_trie::MultiProof> {
        self.local_provider.class_multiproof(classes)
=======
impl<Db: Database> StateProofProvider for LatestStateProvider<Db> {
    fn class_multiproof(&self, classes: Vec<ClassHash>) -> ProviderResult<katana_trie::MultiProof> {
        let fork_point = self.fork_db.block_id;
        let latest_block_number = match self.db.latest_number() {
            Ok(num) => num,
            // return the fork block number if local db return this error. this can only happen whne
            // the ForkedProvider is constructed without inserting any locally produced
            // blocks.
            Err(ProviderError::MissingLatestBlockNumber) => self.fork_db.block_id,
            Err(err) => return Err(err),
        };

        if latest_block_number == fork_point {
            let result = self.fork_db.backend.get_classes_proofs(classes, fork_point)?;
            let proofs = result.expect("proofs should exist for block");

            Ok(proofs.classes_proof.nodes.into())
        } else {
            Err(ProviderError::StateProofNotSupported)
        }
>>>>>>> 39fbd31f
    }

    fn contract_multiproof(
        &self,
        addresses: Vec<ContractAddress>,
    ) -> ProviderResult<katana_trie::MultiProof> {
<<<<<<< HEAD
        self.local_provider.contract_multiproof(addresses)
=======
        let fork_point = self.fork_db.block_id;
        let latest_block_number = match self.db.latest_number() {
            Ok(num) => num,
            // return the fork block number if local db return this error. this can only happen whne
            // the ForkedProvider is constructed without inserting any locally produced
            // blocks.
            Err(ProviderError::MissingLatestBlockNumber) => self.fork_db.block_id,
            Err(err) => return Err(err),
        };

        if latest_block_number == fork_point {
            let result = self.fork_db.backend.get_contracts_proofs(addresses, fork_point)?;
            let proofs = result.expect("proofs should exist for block");

            Ok(proofs.classes_proof.nodes.into())
        } else {
            Err(ProviderError::StateProofNotSupported)
        }
>>>>>>> 39fbd31f
    }

    fn storage_multiproof(
        &self,
        address: ContractAddress,
        storage_keys: Vec<StorageKey>,
    ) -> ProviderResult<katana_trie::MultiProof> {
<<<<<<< HEAD
        self.local_provider.storage_multiproof(address, storage_keys)
    }
}

impl<Tx1: DbTx, Tx2: DbTxMut> StateRootProvider for LatestStateProvider<Tx1, Tx2> {
    fn classes_root(&self) -> ProviderResult<Felt> {
        self.local_provider.classes_root()
    }

    fn contracts_root(&self) -> ProviderResult<Felt> {
        self.local_provider.contracts_root()
    }

    fn storage_root(&self, contract: ContractAddress) -> ProviderResult<Option<Felt>> {
        self.local_provider.storage_root(contract)
=======
        let fork_point = self.fork_db.block_id;
        let latest_block_number = match self.db.latest_number() {
            Ok(num) => num,
            // return the fork block number if local db return this error. this can only happen whne
            // the ForkedProvider is constructed without inserting any locally produced
            // blocks.
            Err(ProviderError::MissingLatestBlockNumber) => self.fork_db.block_id,
            Err(err) => return Err(err),
        };

        if latest_block_number == fork_point {
            let key = vec![ContractStorageKeys { address, keys: storage_keys }];
            let result = self.fork_db.backend.get_storages_proofs(key, fork_point)?;

            let mut proofs = result.expect("proofs should exist for block");
            let proofs = proofs.contracts_storage_proofs.nodes.pop().unwrap();

            Ok(proofs.into())
        } else {
            Err(ProviderError::StateProofNotSupported)
        }
    }
}

impl<Db: Database> StateRootProvider for LatestStateProvider<Db> {
    fn classes_root(&self) -> ProviderResult<Felt> {
        let fork_point = self.fork_db.block_id;
        let latest_block_number = match self.db.latest_number() {
            Ok(num) => num,
            // return the fork block number if local db return this error. this can only happen whne
            // the ForkedProvider is constructed without inserting any locally produced
            // blocks.
            Err(ProviderError::MissingLatestBlockNumber) => self.fork_db.block_id,
            Err(err) => return Err(err),
        };

        if latest_block_number == fork_point {
            let result = self.fork_db.backend.get_global_roots(fork_point)?;
            let roots = result.expect("proofs should exist for block");

            Ok(roots.global_roots.classes_tree_root)
        } else {
            Ok(Felt::ZERO)
        }
    }

    fn contracts_root(&self) -> ProviderResult<Felt> {
        let fork_point = self.fork_db.block_id;
        let latest_block_number = match self.db.latest_number() {
            Ok(num) => num,
            // return the fork block number if local db return this error. this can only happen whne
            // the ForkedProvider is constructed without inserting any locally produced
            // blocks.
            Err(ProviderError::MissingLatestBlockNumber) => self.fork_db.block_id,
            Err(err) => return Err(err),
        };

        if latest_block_number == fork_point {
            let result = self.fork_db.backend.get_global_roots(fork_point)?;
            let roots = result.expect("proofs should exist for block");

            Ok(roots.global_roots.contracts_tree_root)
        } else {
            Ok(Felt::ZERO)
        }
    }

    fn storage_root(&self, contract: ContractAddress) -> ProviderResult<Option<Felt>> {
        let fork_point = self.fork_db.block_id;
        let latest_block_number = match self.db.latest_number() {
            Ok(num) => num,
            // return the fork block number if local db return this error. this can only happen whne
            // the ForkedProvider is constructed without inserting any locally produced
            // blocks.
            Err(ProviderError::MissingLatestBlockNumber) => self.fork_db.block_id,
            Err(err) => return Err(err),
        };

        if latest_block_number == fork_point {
            let result = self.fork_db.backend.get_storage_root(contract, fork_point)?;
            let root = result.expect("proofs should exist for block");
            Ok(Some(root))
        } else {
            Ok(None)
        }
>>>>>>> 39fbd31f
    }
}

#[derive(Debug)]
struct HistoricalStateProvider<Tx1: DbTx, Tx2: DbTxMut> {
    local_provider: db::state::HistoricalStateProvider<Tx1>,
    fork_provider: ForkedDb<Tx2>,
}

impl<Tx1: DbTx, Tx2: DbTxMut> ContractClassProvider for HistoricalStateProvider<Tx1, Tx2> {
    fn class(&self, hash: ClassHash) -> ProviderResult<Option<ContractClass>> {
        if let res @ Some(..) = self.local_provider.class(hash)? {
            return Ok(res);
        }

        if self.local_provider.block() > self.fork_provider.block_id {
            return Ok(None);
        }

        if let class @ Some(..) =
            self.fork_provider.backend.get_class_at(hash, self.local_provider.block())?
        {
            Ok(class)
        } else {
            Ok(None)
        }
    }

    fn compiled_class_hash_of_class_hash(
        &self,
        hash: ClassHash,
    ) -> ProviderResult<Option<CompiledClassHash>> {
        if let res @ Some(..) = self.local_provider.compiled_class_hash_of_class_hash(hash)? {
            return Ok(res);
        }

        if self.local_provider.block() > self.fork_provider.block_id {
            return Ok(None);
        }

        if let Some(compiled_hash) =
            self.fork_provider.backend.get_compiled_class_hash(hash, self.local_provider.block())?
        {
            self.fork_provider.db.tx().put::<tables::CompiledClassHashes>(hash, compiled_hash)?;
            Ok(Some(compiled_hash))
        } else {
            Ok(None)
        }
    }
}

impl<Tx1: DbTx, Tx2: DbTxMut> StateProvider for HistoricalStateProvider<Tx1, Tx2> {
    fn nonce(&self, address: ContractAddress) -> ProviderResult<Option<Nonce>> {
        if let res @ Some(..) = self.local_provider.nonce(address)? {
            return Ok(res);
        }

        if self.local_provider.block() > self.fork_provider.block_id {
            return Ok(None);
        }

        if let res @ Some(nonce) =
            self.fork_provider.backend.get_nonce(address, self.local_provider.block())?
        {
            let block = self.local_provider.block();
            let entry = ContractNonceChange { contract_address: address, nonce };

            self.fork_provider.db.tx().put::<tables::NonceChangeHistory>(block, entry)?;
            Ok(res)
        } else {
            Ok(None)
        }
    }

    fn class_hash_of_contract(
        &self,
        address: ContractAddress,
    ) -> ProviderResult<Option<ClassHash>> {
        if let res @ Some(..) = self.local_provider.class_hash_of_contract(address)? {
            return Ok(res);
        }

        if self.local_provider.block() > self.fork_provider.block_id {
            return Ok(None);
        }

        if let res @ Some(hash) =
            self.fork_provider.backend.get_class_hash_at(address, self.local_provider.block())?
        {
            let block = self.local_provider.block();
            // TODO: this is technically wrong, we probably should insert the
            // `ClassChangeHistory` entry on the state update level instead.
            let entry = ContractClassChange::deployed(address, hash);

            self.fork_provider.db.tx().put::<tables::ClassChangeHistory>(block, entry)?;
            Ok(res)
        } else {
            Ok(None)
        }
    }

    fn storage(
        &self,
        address: ContractAddress,
        key: StorageKey,
    ) -> ProviderResult<Option<StorageValue>> {
        if let res @ Some(..) = self.local_provider.storage(address, key)? {
            return Ok(res);
        }

        if self.local_provider.block() > self.fork_provider.block_id {
            return Ok(None);
        }

        if let res @ Some(value) =
            self.fork_provider.backend.get_storage(address, key, self.local_provider.block())?
        {
            let key = ContractStorageKey { contract_address: address, key };
            let block = self.local_provider.block();

            let block_list =
                self.local_provider.tx().get::<tables::StorageChangeSet>(key.clone())?;
            let mut block_list = block_list.unwrap_or_default();
            block_list.insert(block);

            self.fork_provider.db.tx().put::<tables::StorageChangeSet>(key.clone(), block_list)?;
            let change_entry = ContractStorageEntry { key, value };
            self.fork_provider.db.tx().put::<tables::StorageChangeHistory>(block, change_entry)?;

            Ok(res)
        } else {
            Ok(None)
        }
    }
}

impl<Tx1: DbTx, Tx2: DbTxMut> StateProofProvider for HistoricalStateProvider<Tx1, Tx2> {
    fn class_multiproof(&self, classes: Vec<ClassHash>) -> ProviderResult<katana_trie::MultiProof> {
<<<<<<< HEAD
        self.local_provider.class_multiproof(classes)
=======
        // we don't have a way to construct state proofs for locally generated state yet
        if self.provider.block() > self.fork_db.block_id {
            return Err(ProviderError::StateProofNotSupported);
        }

        let result = self.fork_db.backend.get_classes_proofs(classes, self.provider.block())?;
        let proofs = result.expect("block should exist");

        Ok(proofs.classes_proof.nodes.into())
>>>>>>> 39fbd31f
    }

    fn contract_multiproof(
        &self,
        addresses: Vec<ContractAddress>,
    ) -> ProviderResult<katana_trie::MultiProof> {
<<<<<<< HEAD
        self.local_provider.contract_multiproof(addresses)
=======
        // we don't have a way to construct state proofs for locally generated state yet
        if self.provider.block() > self.fork_db.block_id {
            return Err(ProviderError::StateProofNotSupported);
        }

        let result = self.fork_db.backend.get_contracts_proofs(addresses, self.provider.block())?;
        let proofs = result.expect("block should exist");

        Ok(proofs.classes_proof.nodes.into())
>>>>>>> 39fbd31f
    }

    fn storage_multiproof(
        &self,
        address: ContractAddress,
        storage_keys: Vec<StorageKey>,
    ) -> ProviderResult<katana_trie::MultiProof> {
<<<<<<< HEAD
        self.local_provider.storage_multiproof(address, storage_keys)
=======
        // we don't have a way to construct state proofs for locally generated state yet
        if self.provider.block() > self.fork_db.block_id {
            return Err(ProviderError::StateProofNotSupported);
        }

        let key = vec![ContractStorageKeys { address, keys: storage_keys }];
        let result = self.fork_db.backend.get_storages_proofs(key, self.provider.block())?;

        let mut proofs = result.expect("block should exist");
        let proofs = proofs.contracts_storage_proofs.nodes.pop().unwrap();

        Ok(proofs.into())
>>>>>>> 39fbd31f
    }
}

impl<Tx1: DbTx, Tx2: DbTxMut> StateRootProvider for HistoricalStateProvider<Tx1, Tx2> {
    fn state_root(&self) -> ProviderResult<Felt> {
        match self.local_provider.state_root() {
            Ok(root) => Ok(root),

            Err(ProviderError::MissingBlockHeader(..)) => {
                let block_id = BlockHashOrNumber::from(self.local_provider.block());

                if let Some(header) = self.fork_provider.db.header(block_id)? {
                    return Ok(header.state_root);
                }

                if self.fork_provider.fetch_historical_blocks(block_id)? {
                    let header = self.fork_provider.db.header(block_id)?.unwrap();
                    Ok(header.state_root)
                } else {
                    Err(ProviderError::MissingBlockHeader(self.local_provider.block()))
                }
            }

            Err(err) => Err(err),
        }
    }

    fn classes_root(&self) -> ProviderResult<Felt> {
<<<<<<< HEAD
        self.local_provider.classes_root()
    }

    fn contracts_root(&self) -> ProviderResult<Felt> {
        self.local_provider.contracts_root()
    }

    fn storage_root(&self, contract: ContractAddress) -> ProviderResult<Option<Felt>> {
        self.local_provider.storage_root(contract)
=======
        // note: we are not computing the state trie correctly for block post-fork
        if self.provider.block() > self.fork_db.block_id {
            return Ok(Felt::ZERO);
        }

        let result = self.fork_db.backend.get_global_roots(self.provider.block())?;
        let roots = result.expect("block should exist");
        Ok(roots.global_roots.classes_tree_root)
    }

    fn contracts_root(&self) -> ProviderResult<Felt> {
        // note: we are not computing the state trie correctly for block post-fork
        if self.provider.block() > self.fork_db.block_id {
            return Ok(Felt::ZERO);
        }

        let result = self.fork_db.backend.get_global_roots(self.provider.block())?;
        let roots = result.expect("block should exist");
        Ok(roots.global_roots.contracts_tree_root)
    }

    fn storage_root(&self, contract: ContractAddress) -> ProviderResult<Option<Felt>> {
        // note: we are not computing the state trie correctly for block post-fork
        if self.provider.block() > self.fork_db.block_id {
            return Ok(None);
        }

        let result = self.fork_db.backend.get_storage_root(contract, self.provider.block())?;
        Ok(result)
>>>>>>> 39fbd31f
    }
}

impl<Tx1: DbTxMut, Tx2: DbTxMut> StateWriter for ForkedProvider<Tx1, Tx2> {
    fn set_class_hash_of_contract(
        &self,
        address: ContractAddress,
        class_hash: ClassHash,
    ) -> ProviderResult<()> {
        self.local_db.set_class_hash_of_contract(address, class_hash)
    }

    fn set_nonce(&self, address: ContractAddress, nonce: Nonce) -> ProviderResult<()> {
        self.local_db.set_nonce(address, nonce)
    }

    fn set_storage(
        &self,
        address: ContractAddress,
        storage_key: StorageKey,
        storage_value: StorageValue,
    ) -> ProviderResult<()> {
        self.local_db.set_storage(address, storage_key, storage_value)
    }
}

impl<Tx1: DbTxMut, Tx2: DbTxMut> ContractClassWriter for ForkedProvider<Tx1, Tx2> {
    fn set_class(&self, hash: ClassHash, class: ContractClass) -> ProviderResult<()> {
        self.local_db.set_class(hash, class)
    }

    fn set_compiled_class_hash_of_class_hash(
        &self,
        hash: ClassHash,
        compiled_hash: CompiledClassHash,
    ) -> ProviderResult<()> {
        self.local_db.set_compiled_class_hash_of_class_hash(hash, compiled_hash)
    }
}<|MERGE_RESOLUTION|>--- conflicted
+++ resolved
@@ -175,13 +175,57 @@
     }
 }
 
-<<<<<<< HEAD
 impl<Tx1: DbTx, Tx2: DbTxMut> StateProofProvider for LatestStateProvider<Tx1, Tx2> {
     fn class_multiproof(&self, classes: Vec<ClassHash>) -> ProviderResult<katana_trie::MultiProof> {
-        self.local_provider.class_multiproof(classes)
-=======
-impl<Db: Database> StateProofProvider for LatestStateProvider<Db> {
-    fn class_multiproof(&self, classes: Vec<ClassHash>) -> ProviderResult<katana_trie::MultiProof> {
+        let fork_point = self.fork_db.block_id;
+        let latest_block_number = match self.local_provider.latest_number() {
+            Ok(num) => num,
+            // return the fork block number if local db return this error. this can only happen whne
+            // the ForkedProvider is constructed without inserting any locally produced
+            // blocks.
+            Err(ProviderError::MissingLatestBlockNumber) => self.fork_db.block_id,
+            Err(err) => return Err(err),
+        };
+
+        if latest_block_number == fork_point {
+            let result = self.fork_db.backend.get_classes_proofs(classes, fork_point)?;
+            let proofs = result.expect("proofs should exist for block");
+
+            Ok(proofs.classes_proof.nodes.into())
+        } else {
+            Err(ProviderError::StateProofNotSupported)
+        }
+    }
+
+    fn contract_multiproof(
+        &self,
+        addresses: Vec<ContractAddress>,
+    ) -> ProviderResult<katana_trie::MultiProof> {
+        let fork_point = self.local_fork_db.block_id;
+        let latest_block_number = match self.db.latest_number() {
+            Ok(num) => num,
+            // return the fork block number if local db return this error. this can only happen whne
+            // the ForkedProvider is constructed without inserting any locally produced
+            // blocks.
+            Err(ProviderError::MissingLatestBlockNumber) => self.fork_db.block_id,
+            Err(err) => return Err(err),
+        };
+
+        if latest_block_number == fork_point {
+            let result = self.fork_db.backend.get_contracts_proofs(addresses, fork_point)?;
+            let proofs = result.expect("proofs should exist for block");
+
+            Ok(proofs.classes_proof.nodes.into())
+        } else {
+            Err(ProviderError::StateProofNotSupported)
+        }
+    }
+
+    fn storage_multiproof(
+        &self,
+        address: ContractAddress,
+        storage_keys: Vec<StorageKey>,
+    ) -> ProviderResult<katana_trie::MultiProof> {
         let fork_point = self.fork_db.block_id;
         let latest_block_number = match self.db.latest_number() {
             Ok(num) => num,
@@ -193,77 +237,6 @@
         };
 
         if latest_block_number == fork_point {
-            let result = self.fork_db.backend.get_classes_proofs(classes, fork_point)?;
-            let proofs = result.expect("proofs should exist for block");
-
-            Ok(proofs.classes_proof.nodes.into())
-        } else {
-            Err(ProviderError::StateProofNotSupported)
-        }
->>>>>>> 39fbd31f
-    }
-
-    fn contract_multiproof(
-        &self,
-        addresses: Vec<ContractAddress>,
-    ) -> ProviderResult<katana_trie::MultiProof> {
-<<<<<<< HEAD
-        self.local_provider.contract_multiproof(addresses)
-=======
-        let fork_point = self.fork_db.block_id;
-        let latest_block_number = match self.db.latest_number() {
-            Ok(num) => num,
-            // return the fork block number if local db return this error. this can only happen whne
-            // the ForkedProvider is constructed without inserting any locally produced
-            // blocks.
-            Err(ProviderError::MissingLatestBlockNumber) => self.fork_db.block_id,
-            Err(err) => return Err(err),
-        };
-
-        if latest_block_number == fork_point {
-            let result = self.fork_db.backend.get_contracts_proofs(addresses, fork_point)?;
-            let proofs = result.expect("proofs should exist for block");
-
-            Ok(proofs.classes_proof.nodes.into())
-        } else {
-            Err(ProviderError::StateProofNotSupported)
-        }
->>>>>>> 39fbd31f
-    }
-
-    fn storage_multiproof(
-        &self,
-        address: ContractAddress,
-        storage_keys: Vec<StorageKey>,
-    ) -> ProviderResult<katana_trie::MultiProof> {
-<<<<<<< HEAD
-        self.local_provider.storage_multiproof(address, storage_keys)
-    }
-}
-
-impl<Tx1: DbTx, Tx2: DbTxMut> StateRootProvider for LatestStateProvider<Tx1, Tx2> {
-    fn classes_root(&self) -> ProviderResult<Felt> {
-        self.local_provider.classes_root()
-    }
-
-    fn contracts_root(&self) -> ProviderResult<Felt> {
-        self.local_provider.contracts_root()
-    }
-
-    fn storage_root(&self, contract: ContractAddress) -> ProviderResult<Option<Felt>> {
-        self.local_provider.storage_root(contract)
-=======
-        let fork_point = self.fork_db.block_id;
-        let latest_block_number = match self.db.latest_number() {
-            Ok(num) => num,
-            // return the fork block number if local db return this error. this can only happen whne
-            // the ForkedProvider is constructed without inserting any locally produced
-            // blocks.
-            Err(ProviderError::MissingLatestBlockNumber) => self.fork_db.block_id,
-            Err(err) => return Err(err),
-        };
-
-        if latest_block_number == fork_point {
             let key = vec![ContractStorageKeys { address, keys: storage_keys }];
             let result = self.fork_db.backend.get_storages_proofs(key, fork_point)?;
 
@@ -277,7 +250,7 @@
     }
 }
 
-impl<Db: Database> StateRootProvider for LatestStateProvider<Db> {
+impl<Tx1: DbTx, Tx2: DbTxMut> StateRootProvider for LatestStateProvider<Tx1, Tx2> {
     fn classes_root(&self) -> ProviderResult<Felt> {
         let fork_point = self.fork_db.block_id;
         let latest_block_number = match self.db.latest_number() {
@@ -338,7 +311,6 @@
         } else {
             Ok(None)
         }
->>>>>>> 39fbd31f
     }
 }
 
@@ -477,9 +449,6 @@
 
 impl<Tx1: DbTx, Tx2: DbTxMut> StateProofProvider for HistoricalStateProvider<Tx1, Tx2> {
     fn class_multiproof(&self, classes: Vec<ClassHash>) -> ProviderResult<katana_trie::MultiProof> {
-<<<<<<< HEAD
-        self.local_provider.class_multiproof(classes)
-=======
         // we don't have a way to construct state proofs for locally generated state yet
         if self.provider.block() > self.fork_db.block_id {
             return Err(ProviderError::StateProofNotSupported);
@@ -489,16 +458,12 @@
         let proofs = result.expect("block should exist");
 
         Ok(proofs.classes_proof.nodes.into())
->>>>>>> 39fbd31f
     }
 
     fn contract_multiproof(
         &self,
         addresses: Vec<ContractAddress>,
     ) -> ProviderResult<katana_trie::MultiProof> {
-<<<<<<< HEAD
-        self.local_provider.contract_multiproof(addresses)
-=======
         // we don't have a way to construct state proofs for locally generated state yet
         if self.provider.block() > self.fork_db.block_id {
             return Err(ProviderError::StateProofNotSupported);
@@ -508,7 +473,6 @@
         let proofs = result.expect("block should exist");
 
         Ok(proofs.classes_proof.nodes.into())
->>>>>>> 39fbd31f
     }
 
     fn storage_multiproof(
@@ -516,9 +480,6 @@
         address: ContractAddress,
         storage_keys: Vec<StorageKey>,
     ) -> ProviderResult<katana_trie::MultiProof> {
-<<<<<<< HEAD
-        self.local_provider.storage_multiproof(address, storage_keys)
-=======
         // we don't have a way to construct state proofs for locally generated state yet
         if self.provider.block() > self.fork_db.block_id {
             return Err(ProviderError::StateProofNotSupported);
@@ -531,7 +492,6 @@
         let proofs = proofs.contracts_storage_proofs.nodes.pop().unwrap();
 
         Ok(proofs.into())
->>>>>>> 39fbd31f
     }
 }
 
@@ -560,17 +520,6 @@
     }
 
     fn classes_root(&self) -> ProviderResult<Felt> {
-<<<<<<< HEAD
-        self.local_provider.classes_root()
-    }
-
-    fn contracts_root(&self) -> ProviderResult<Felt> {
-        self.local_provider.contracts_root()
-    }
-
-    fn storage_root(&self, contract: ContractAddress) -> ProviderResult<Option<Felt>> {
-        self.local_provider.storage_root(contract)
-=======
         // note: we are not computing the state trie correctly for block post-fork
         if self.provider.block() > self.fork_db.block_id {
             return Ok(Felt::ZERO);
@@ -600,7 +549,6 @@
 
         let result = self.fork_db.backend.get_storage_root(contract, self.provider.block())?;
         Ok(result)
->>>>>>> 39fbd31f
     }
 }
 
