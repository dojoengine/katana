<<<<<<< HEAD
use std::sync::Arc;
=======
use std::cmp::Ordering;
>>>>>>> 1925f765

use katana_db::abstraction::{DbTx, DbTxMut};
use katana_db::models::contract::{ContractClassChange, ContractNonceChange};
use katana_db::models::storage::{ContractStorageEntry, ContractStorageKey, StorageEntry};
use katana_db::tables;
use katana_primitives::block::BlockHashOrNumber;
use katana_primitives::class::{ClassHash, CompiledClassHash, ContractClass};
use katana_primitives::contract::{GenericContractInfo, Nonce, StorageKey, StorageValue};
use katana_primitives::{ContractAddress, Felt};
use katana_provider_api::block::{BlockNumberProvider, HeaderProvider};
use katana_provider_api::contract::{ContractClassProvider, ContractClassWriter};
use katana_provider_api::state::{
    StateFactoryProvider, StateProofProvider, StateProvider, StateRootProvider, StateWriter,
};
use katana_provider_api::ProviderError;
use katana_rpc_types::ContractStorageKeys;

use super::db::{self};
use super::ForkedProvider;
use crate::providers::fork::ForkedDb;
use crate::{MutableProvider, ProviderFactory, ProviderResult};

impl<Tx1: DbTx> StateFactoryProvider for ForkedProvider<Tx1> {
    fn latest(&self) -> ProviderResult<Box<dyn StateProvider>> {
        let local_provider = db::state::LatestStateProvider(self.local_db.clone());
        let fork_provider = self.fork_db.clone();
        Ok(Box::new(LatestStateProvider { local_provider, fork_provider }))
    }

    fn historical(
        &self,
        block_id: BlockHashOrNumber,
    ) -> ProviderResult<Option<Box<dyn StateProvider>>> {
        let block_number = match block_id {
            BlockHashOrNumber::Num(num) => {
<<<<<<< HEAD
                // let latest_num = self.provider.latest_number()?;

                // match num.cmp(&latest_num) {
                //     Ordering::Less => Some(num),
                //     Ordering::Greater => return Ok(None),
                //     Ordering::Equal => return self.latest().map(Some),
                // }
                Some(num)
=======
                let latest_num = match self.local_db.latest_number() {
                    Ok(num) => num,
                    // return the fork block number if local db return this error. this can only
                    // happen whne the ForkedProvider is constructed without
                    // inserting any locally produced blocks.
                    Err(ProviderError::MissingLatestBlockNumber) => self.block_id(),
                    Err(err) => return Err(err),
                };

                match num.cmp(&latest_num) {
                    Ordering::Less => Some(num),
                    Ordering::Equal => return self.latest().map(Some),
                    Ordering::Greater => return Ok(None),
                }
            }

            BlockHashOrNumber::Hash(hash) => {
                if let num @ Some(..) = self.local_db.block_number_by_hash(hash)? {
                    num
                } else if let num @ Some(..) =
                    self.fork_db.db.provider().block_number_by_hash(hash)?
                {
                    num
                } else {
                    None
                }
>>>>>>> 1925f765
            }
        };

        let Some(block) = block_number else { return Ok(None) };

        let local_provider =
            db::state::HistoricalStateProvider::new(self.local_db.tx().clone(), block);

        Ok(Some(Box::new(HistoricalStateProvider {
            local_provider,
            fork_provider: self.fork_db.clone(),
        })))
    }
}

#[derive(Debug)]
<<<<<<< HEAD
pub struct LatestStateProvider<Db: Database> {
    pub(crate) db: Arc<DbProvider<Db>>,
    pub(crate) backend: BackendClient,
    pub(crate) provider: db::state::LatestStateProvider<Db::Tx>,
=======
struct LatestStateProvider<Tx1: DbTx> {
    local_provider: db::state::LatestStateProvider<Tx1>,
    fork_provider: ForkedDb,
>>>>>>> 1925f765
}

impl<Tx1: DbTx> ContractClassProvider for LatestStateProvider<Tx1> {
    fn class(&self, hash: ClassHash) -> ProviderResult<Option<ContractClass>> {
        if let Some(class) = self.local_provider.class(hash)? {
            Ok(Some(class))
        } else if let Some(class) =
            self.fork_provider.backend.get_class_at(hash, self.fork_provider.block_id)?
        {
            let provider_mut = self.fork_provider.db.provider_mut();
            provider_mut.tx().put::<tables::Classes>(hash, class.clone().into())?;
            provider_mut.commit()?;

            Ok(Some(class))
        } else {
            Ok(None)
        }
    }

    fn compiled_class_hash_of_class_hash(
        &self,
        hash: ClassHash,
    ) -> ProviderResult<Option<CompiledClassHash>> {
        if let res @ Some(..) = self.local_provider.compiled_class_hash_of_class_hash(hash)? {
            Ok(res)
        } else if let Some(compiled_hash) =
            self.fork_provider.backend.get_compiled_class_hash(hash, self.fork_provider.block_id)?
        {
            let provider_mut = self.fork_provider.db.provider_mut();
            provider_mut.tx().put::<tables::CompiledClassHashes>(hash, compiled_hash)?;
            provider_mut.commit()?;

            Ok(Some(compiled_hash))
        } else {
            Ok(None)
        }
    }
}

impl<Tx1: DbTx> StateProvider for LatestStateProvider<Tx1> {
    fn nonce(&self, address: ContractAddress) -> ProviderResult<Option<Nonce>> {
        if let Some(nonce) = self.local_provider.nonce(address)? {
            // TEMPFIX:
            //
            // This check is required due to the limitation on how we're storing updates for
            // contracts that were deployed before the fork point. For those contracts,
            // their corresponding entries for the `ContractInfo` table might not exist.
            // In which case, `BlockWriter::insert_block_with_states_and_receipts`
            // implementation of `ForkedProvider` would simply defaulted the fields to zero
            // (depending which field is being updated). Thus, this check is to
            // determine if the this contract's info is split across the local and fork dbs, where
            // the value zero means the data is stored in the forked db.
            //
            // False positive:
            //
            // Nonce can be zero
            if nonce == Nonce::ZERO {
                if let Some(nonce) = self.fork_provider.db.provider().latest()?.nonce(address)? {
                    if nonce != Nonce::ZERO {
                        return Ok(Some(nonce));
                    }
                }
            }

            Ok(Some(nonce))
        } else if let Some(nonce) =
            self.fork_provider.backend.get_nonce(address, self.fork_provider.block_id)?
        {
            let class_hash = self
                .fork_provider
                .backend
                .get_class_hash_at(address, self.fork_provider.block_id)?
                .ok_or(ProviderError::MissingContractClassHash { address })?;

            let entry = GenericContractInfo { nonce, class_hash };

            let provider_mut = self.fork_provider.db.provider_mut();
            provider_mut.tx().put::<tables::ContractInfo>(address, entry)?;
            provider_mut.commit()?;

            Ok(Some(nonce))
        } else {
            Ok(None)
        }
    }

    fn class_hash_of_contract(
        &self,
        address: ContractAddress,
    ) -> ProviderResult<Option<ClassHash>> {
        if let Some(hash) = self.local_provider.class_hash_of_contract(address)? {
            // TEMPFIX:
            //
            // This check is required due to the limitation on how we're storing updates for
            // contracts that were deployed before the fork point. For those contracts,
            // their corresponding entries for the `ContractInfo` table might not exist.
            // In which case, `BlockWriter::insert_block_with_states_and_receipts`
            // implementation of `ForkedProvider` would simply defaulted the fields to zero
            // (depending which field is being updated). Thus, this check is to
            // determine if the this contract's info is split across the local and fork dbs, where
            // the value zero means the data is stored in the forked db.
            //
            // False positive:
            //
            // Some contracts can have class hash of zero (ie special contracts like 0x1, 0x2) hence
            // why we simply return the value if it can't be found in the forked db.
            // This is very hacky but it works for now.
            if hash == ClassHash::ZERO {
                if let Some(hash) =
                    self.fork_provider.db.provider().latest()?.class_hash_of_contract(address)?
                {
                    return Ok(Some(hash));
                }
            }

            Ok(Some(hash))
        } else if let Some(class_hash) =
            self.fork_provider.backend.get_class_hash_at(address, self.fork_provider.block_id)?
        {
            let nonce = self
                .fork_provider
                .backend
                .get_nonce(address, self.fork_provider.block_id)?
                .ok_or(ProviderError::MissingContractNonce { address })?;

            let entry = GenericContractInfo { class_hash, nonce };

            let provider_mut = self.fork_provider.db.provider_mut();
            provider_mut.tx().put::<tables::ContractInfo>(address, entry)?;
            provider_mut.commit()?;

            Ok(Some(class_hash))
        } else {
            Ok(None)
        }
    }

    fn storage(
        &self,
        address: ContractAddress,
        key: StorageKey,
    ) -> ProviderResult<Option<StorageValue>> {
        if let res @ Some(..) = self.local_provider.storage(address, key)? {
            Ok(res)
        } else if let Some(value) =
            self.fork_provider.backend.get_storage(address, key, self.fork_provider.block_id)?
        {
            let entry = StorageEntry { key, value };

            let provider_mut = self.fork_provider.db.provider_mut();
            provider_mut.tx().put::<tables::ContractStorage>(address, entry)?;
            provider_mut.commit()?;

            Ok(Some(value))
        } else {
            Ok(None)
        }
    }
}

impl<Tx1: DbTx> StateProofProvider for LatestStateProvider<Tx1> {
    fn class_multiproof(&self, classes: Vec<ClassHash>) -> ProviderResult<katana_trie::MultiProof> {
        let fork_point = self.fork_provider.block_id;
        let latest_block_number = match self.local_provider.0.latest_number() {
            Ok(num) => num,
            // return the fork block number if local db return this error. this can only happen whne
            // the ForkedProvider is constructed without inserting any locally produced
            // blocks.
            Err(ProviderError::MissingLatestBlockNumber) => self.fork_provider.block_id,
            Err(err) => return Err(err),
        };

        if latest_block_number == fork_point {
            let result = self.fork_provider.backend.get_classes_proofs(classes, fork_point)?;
            let proofs = result.expect("proofs should exist for block");

            Ok(proofs.classes_proof.nodes.into())
        } else {
            Err(ProviderError::StateProofNotSupported)
        }
    }

    fn contract_multiproof(
        &self,
        addresses: Vec<ContractAddress>,
    ) -> ProviderResult<katana_trie::MultiProof> {
        let fork_point = self.fork_provider.block_id;
        let latest_block_number = match self.local_provider.0.latest_number() {
            Ok(num) => num,
            // return the fork block number if local db return this error. this can only happen whne
            // the ForkedProvider is constructed without inserting any locally produced
            // blocks.
            Err(ProviderError::MissingLatestBlockNumber) => self.fork_provider.block_id,
            Err(err) => return Err(err),
        };

        if latest_block_number == fork_point {
            let result = self.fork_provider.backend.get_contracts_proofs(addresses, fork_point)?;
            let proofs = result.expect("proofs should exist for block");

            Ok(proofs.contracts_proof.nodes.into())
        } else {
            Err(ProviderError::StateProofNotSupported)
        }
    }

    fn storage_multiproof(
        &self,
        address: ContractAddress,
        storage_keys: Vec<StorageKey>,
    ) -> ProviderResult<katana_trie::MultiProof> {
        let fork_point = self.fork_provider.block_id;
        let latest_block_number = match self.local_provider.0.latest_number() {
            Ok(num) => num,
            // return the fork block number if local db return this error. this can only happen whne
            // the ForkedProvider is constructed without inserting any locally produced
            // blocks.
            Err(ProviderError::MissingLatestBlockNumber) => self.fork_provider.block_id,
            Err(err) => return Err(err),
        };

        if latest_block_number == fork_point {
            let key = vec![ContractStorageKeys { address, keys: storage_keys }];
            let result = self.fork_provider.backend.get_storages_proofs(key, fork_point)?;

            let mut proofs = result.expect("proofs should exist for block");
            let proofs = proofs.contracts_storage_proofs.nodes.pop().unwrap();

            Ok(proofs.into())
        } else {
            Err(ProviderError::StateProofNotSupported)
        }
    }
}

impl<Tx1: DbTx> StateRootProvider for LatestStateProvider<Tx1> {
    fn classes_root(&self) -> ProviderResult<Felt> {
        let fork_point = self.fork_provider.block_id;
        let latest_block_number = match self.local_provider.0.latest_number() {
            Ok(num) => num,
            // return the fork block number if local db return this error. this can only happen whne
            // the ForkedProvider is constructed without inserting any locally produced
            // blocks.
            Err(ProviderError::MissingLatestBlockNumber) => self.fork_provider.block_id,
            Err(err) => return Err(err),
        };

        if latest_block_number == fork_point {
            let result = self.fork_provider.backend.get_global_roots(fork_point)?;
            let roots = result.expect("proofs should exist for block");

            Ok(roots.global_roots.classes_tree_root)
        } else {
            Ok(Felt::ZERO)
        }
    }

    fn contracts_root(&self) -> ProviderResult<Felt> {
        let fork_point = self.fork_provider.block_id;
        let latest_block_number = match self.local_provider.0.latest_number() {
            Ok(num) => num,
            // return the fork block number if local db return this error. this can only happen whne
            // the ForkedProvider is constructed without inserting any locally produced
            // blocks.
            Err(ProviderError::MissingLatestBlockNumber) => self.fork_provider.block_id,
            Err(err) => return Err(err),
        };

        if latest_block_number == fork_point {
            let result = self.fork_provider.backend.get_global_roots(fork_point)?;
            let roots = result.expect("proofs should exist for block");

            Ok(roots.global_roots.contracts_tree_root)
        } else {
            Ok(Felt::ZERO)
        }
    }

    fn storage_root(&self, contract: ContractAddress) -> ProviderResult<Option<Felt>> {
        let fork_point = self.fork_provider.block_id;
        let latest_block_number = match self.local_provider.0.latest_number() {
            Ok(num) => num,
            // return the fork block number if local db return this error. this can only happen whne
            // the ForkedProvider is constructed without inserting any locally produced
            // blocks.
            Err(ProviderError::MissingLatestBlockNumber) => self.fork_provider.block_id,
            Err(err) => return Err(err),
        };

        if latest_block_number == fork_point {
            let result = self.fork_provider.backend.get_storage_root(contract, fork_point)?;
            let root = result.expect("proofs should exist for block");
            Ok(Some(root))
        } else {
            Ok(None)
        }
    }
}

#[derive(Debug)]
<<<<<<< HEAD
pub struct HistoricalStateProvider<Db: Database> {
    pub(crate) db: Arc<DbProvider<Db>>,
    pub(crate) backend: BackendClient,
    pub(crate) provider: db::state::HistoricalStateProvider<Db::Tx>,
=======
struct HistoricalStateProvider<Tx1: DbTx> {
    local_provider: db::state::HistoricalStateProvider<Tx1>,
    fork_provider: ForkedDb,
>>>>>>> 1925f765
}

impl<Tx1: DbTx> ContractClassProvider for HistoricalStateProvider<Tx1> {
    fn class(&self, hash: ClassHash) -> ProviderResult<Option<ContractClass>> {
        if let res @ Some(..) = self.local_provider.class(hash)? {
            return Ok(res);
        }

        if self.local_provider.block() > self.fork_provider.block_id {
            return Ok(None);
        }

        if let class @ Some(..) =
            self.fork_provider.backend.get_class_at(hash, self.local_provider.block())?
        {
            Ok(class)
        } else {
            Ok(None)
        }
    }

    fn compiled_class_hash_of_class_hash(
        &self,
        hash: ClassHash,
    ) -> ProviderResult<Option<CompiledClassHash>> {
        if let res @ Some(..) = self.local_provider.compiled_class_hash_of_class_hash(hash)? {
            return Ok(res);
        }

        if self.local_provider.block() > self.fork_provider.block_id {
            return Ok(None);
        }

        if let Some(compiled_hash) =
            self.fork_provider.backend.get_compiled_class_hash(hash, self.local_provider.block())?
        {
            let provider_mut = self.fork_provider.db.provider_mut();
            provider_mut.tx().put::<tables::CompiledClassHashes>(hash, compiled_hash)?;
            provider_mut.commit()?;

            Ok(Some(compiled_hash))
        } else {
            Ok(None)
        }
    }
}

impl<Tx1: DbTx> StateProvider for HistoricalStateProvider<Tx1> {
    fn nonce(&self, address: ContractAddress) -> ProviderResult<Option<Nonce>> {
        if let res @ Some(..) = self.local_provider.nonce(address)? {
            return Ok(res);
        }

        if self.local_provider.block() > self.fork_provider.block_id {
            return Ok(None);
        }

        if let res @ Some(nonce) =
            self.fork_provider.backend.get_nonce(address, self.local_provider.block())?
        {
            let block = self.local_provider.block();
            let entry = ContractNonceChange { contract_address: address, nonce };

            let provider_mut = self.fork_provider.db.provider_mut();
            provider_mut.tx().put::<tables::NonceChangeHistory>(block, entry)?;
            provider_mut.commit()?;

            Ok(res)
        } else {
            Ok(None)
        }
    }

    fn class_hash_of_contract(
        &self,
        address: ContractAddress,
    ) -> ProviderResult<Option<ClassHash>> {
        if let res @ Some(..) = self.local_provider.class_hash_of_contract(address)? {
            return Ok(res);
        }

        if self.local_provider.block() > self.fork_provider.block_id {
            return Ok(None);
        }

        if let res @ Some(hash) =
            self.fork_provider.backend.get_class_hash_at(address, self.local_provider.block())?
        {
            let block = self.local_provider.block();
            // TODO: this is technically wrong, we probably should insert the
            // `ClassChangeHistory` entry on the state update level instead.
            let entry = ContractClassChange::deployed(address, hash);

            let provider_mut = self.fork_provider.db.provider_mut();
            provider_mut.tx().put::<tables::ClassChangeHistory>(block, entry)?;
            provider_mut.commit()?;

            Ok(res)
        } else {
            Ok(None)
        }
    }

    fn storage(
        &self,
        address: ContractAddress,
        key: StorageKey,
    ) -> ProviderResult<Option<StorageValue>> {
        if let res @ Some(..) = self.local_provider.storage(address, key)? {
            return Ok(res);
        }

        if self.local_provider.block() > self.fork_provider.block_id {
            return Ok(None);
        }

        if let res @ Some(value) =
            self.fork_provider.backend.get_storage(address, key, self.local_provider.block())?
        {
            let key = ContractStorageKey { contract_address: address, key };
            let block = self.local_provider.block();

            let block_list =
                self.local_provider.tx().get::<tables::StorageChangeSet>(key.clone())?;
            let mut block_list = block_list.unwrap_or_default();
            block_list.insert(block);

            let change_entry = ContractStorageEntry { key: key.clone(), value };

            let provider_mut = self.fork_provider.db.provider_mut();
            provider_mut.tx().put::<tables::StorageChangeSet>(key, block_list)?;
            provider_mut.tx().put::<tables::StorageChangeHistory>(block, change_entry)?;
            provider_mut.commit()?;

            Ok(res)
        } else {
            Ok(None)
        }
    }
}

impl<Tx1: DbTx> StateProofProvider for HistoricalStateProvider<Tx1> {
    fn class_multiproof(&self, classes: Vec<ClassHash>) -> ProviderResult<katana_trie::MultiProof> {
        // we don't have a way to construct state proofs for locally generated state yet
        if self.local_provider.block() > self.fork_provider.block_id {
            return Err(ProviderError::StateProofNotSupported);
        }

        let result =
            self.fork_provider.backend.get_classes_proofs(classes, self.local_provider.block())?;
        let proofs = result.expect("block should exist");

        Ok(proofs.classes_proof.nodes.into())
    }

    fn contract_multiproof(
        &self,
        addresses: Vec<ContractAddress>,
    ) -> ProviderResult<katana_trie::MultiProof> {
        // we don't have a way to construct state proofs for locally generated state yet
        if self.local_provider.block() > self.fork_provider.block_id {
            return Err(ProviderError::StateProofNotSupported);
        }

        let result = self
            .fork_provider
            .backend
            .get_contracts_proofs(addresses, self.local_provider.block())?;
        let proofs = result.expect("block should exist");

        Ok(proofs.contracts_proof.nodes.into())
    }

    fn storage_multiproof(
        &self,
        address: ContractAddress,
        storage_keys: Vec<StorageKey>,
    ) -> ProviderResult<katana_trie::MultiProof> {
        // we don't have a way to construct state proofs for locally generated state yet
        if self.local_provider.block() > self.fork_provider.block_id {
            return Err(ProviderError::StateProofNotSupported);
        }

        let key = vec![ContractStorageKeys { address, keys: storage_keys }];
        let result =
            self.fork_provider.backend.get_storages_proofs(key, self.local_provider.block())?;

        let mut proofs = result.expect("block should exist");
        let proofs = proofs.contracts_storage_proofs.nodes.pop().unwrap();

        Ok(proofs.into())
    }
}

impl<Tx1: DbTx> StateRootProvider for HistoricalStateProvider<Tx1> {
    fn state_root(&self) -> ProviderResult<Felt> {
        match self.local_provider.state_root() {
            Ok(root) => Ok(root),

            Err(ProviderError::MissingBlockHeader(..)) => {
                let block_id = BlockHashOrNumber::from(self.local_provider.block());

                if let Some(header) = self.fork_provider.db.provider().header(block_id)? {
                    return Ok(header.state_root);
                }

                if self.fork_provider.fetch_historical_blocks(block_id)? {
                    let header = self.fork_provider.db.provider().header(block_id)?.unwrap();
                    Ok(header.state_root)
                } else {
                    Err(ProviderError::MissingBlockHeader(self.local_provider.block()))
                }
            }

            Err(err) => Err(err),
        }
    }

    fn classes_root(&self) -> ProviderResult<Felt> {
        // note: we are not computing the state trie correctly for block post-fork
        if self.local_provider.block() > self.fork_provider.block_id {
            return Ok(Felt::ZERO);
        }

        let result = self.fork_provider.backend.get_global_roots(self.local_provider.block())?;
        let roots = result.expect("block should exist");
        Ok(roots.global_roots.classes_tree_root)
    }

    fn contracts_root(&self) -> ProviderResult<Felt> {
        // note: we are not computing the state trie correctly for block post-fork
        if self.local_provider.block() > self.fork_provider.block_id {
            return Ok(Felt::ZERO);
        }

        let result = self.fork_provider.backend.get_global_roots(self.local_provider.block())?;
        let roots = result.expect("block should exist");
        Ok(roots.global_roots.contracts_tree_root)
    }

    fn storage_root(&self, contract: ContractAddress) -> ProviderResult<Option<Felt>> {
        // note: we are not computing the state trie correctly for block post-fork
        if self.local_provider.block() > self.fork_provider.block_id {
            return Ok(None);
        }

        let result =
            self.fork_provider.backend.get_storage_root(contract, self.local_provider.block())?;
        Ok(result)
    }
}

impl<Tx1: DbTxMut> StateWriter for ForkedProvider<Tx1> {
    fn set_class_hash_of_contract(
        &self,
        address: ContractAddress,
        class_hash: ClassHash,
    ) -> ProviderResult<()> {
        self.local_db.set_class_hash_of_contract(address, class_hash)
    }

    fn set_nonce(&self, address: ContractAddress, nonce: Nonce) -> ProviderResult<()> {
        self.local_db.set_nonce(address, nonce)
    }

    fn set_storage(
        &self,
        address: ContractAddress,
        storage_key: StorageKey,
        storage_value: StorageValue,
    ) -> ProviderResult<()> {
        self.local_db.set_storage(address, storage_key, storage_value)
    }
}

impl<Tx1: DbTxMut> ContractClassWriter for ForkedProvider<Tx1> {
    fn set_class(&self, hash: ClassHash, class: ContractClass) -> ProviderResult<()> {
        self.local_db.set_class(hash, class)
    }

    fn set_compiled_class_hash_of_class_hash(
        &self,
        hash: ClassHash,
        compiled_hash: CompiledClassHash,
    ) -> ProviderResult<()> {
        self.local_db.set_compiled_class_hash_of_class_hash(hash, compiled_hash)
    }
}<|MERGE_RESOLUTION|>--- conflicted
+++ resolved
@@ -1,8 +1,4 @@
-<<<<<<< HEAD
-use std::sync::Arc;
-=======
 use std::cmp::Ordering;
->>>>>>> 1925f765
 
 use katana_db::abstraction::{DbTx, DbTxMut};
 use katana_db::models::contract::{ContractClassChange, ContractNonceChange};
@@ -38,16 +34,6 @@
     ) -> ProviderResult<Option<Box<dyn StateProvider>>> {
         let block_number = match block_id {
             BlockHashOrNumber::Num(num) => {
-<<<<<<< HEAD
-                // let latest_num = self.provider.latest_number()?;
-
-                // match num.cmp(&latest_num) {
-                //     Ordering::Less => Some(num),
-                //     Ordering::Greater => return Ok(None),
-                //     Ordering::Equal => return self.latest().map(Some),
-                // }
-                Some(num)
-=======
                 let latest_num = match self.local_db.latest_number() {
                     Ok(num) => num,
                     // return the fork block number if local db return this error. this can only
@@ -74,7 +60,6 @@
                 } else {
                     None
                 }
->>>>>>> 1925f765
             }
         };
 
@@ -91,16 +76,9 @@
 }
 
 #[derive(Debug)]
-<<<<<<< HEAD
-pub struct LatestStateProvider<Db: Database> {
-    pub(crate) db: Arc<DbProvider<Db>>,
-    pub(crate) backend: BackendClient,
-    pub(crate) provider: db::state::LatestStateProvider<Db::Tx>,
-=======
 struct LatestStateProvider<Tx1: DbTx> {
     local_provider: db::state::LatestStateProvider<Tx1>,
     fork_provider: ForkedDb,
->>>>>>> 1925f765
 }
 
 impl<Tx1: DbTx> ContractClassProvider for LatestStateProvider<Tx1> {
@@ -401,16 +379,9 @@
 }
 
 #[derive(Debug)]
-<<<<<<< HEAD
-pub struct HistoricalStateProvider<Db: Database> {
-    pub(crate) db: Arc<DbProvider<Db>>,
-    pub(crate) backend: BackendClient,
-    pub(crate) provider: db::state::HistoricalStateProvider<Db::Tx>,
-=======
 struct HistoricalStateProvider<Tx1: DbTx> {
     local_provider: db::state::HistoricalStateProvider<Tx1>,
     fork_provider: ForkedDb,
->>>>>>> 1925f765
 }
 
 impl<Tx1: DbTx> ContractClassProvider for HistoricalStateProvider<Tx1> {
