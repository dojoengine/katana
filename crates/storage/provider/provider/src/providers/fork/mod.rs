use std::collections::BTreeMap;
use std::ops::{Range, RangeInclusive};

use katana_db::abstraction::{DbTx, DbTxMut};
use katana_db::models::block::StoredBlockBodyIndices;
<<<<<<< HEAD
use katana_fork::BackendClient;
=======
use katana_fork::Backend;
>>>>>>> 479704f7
use katana_primitives::block::{
    Block, BlockHash, BlockHashOrNumber, BlockNumber, BlockWithTxHashes, FinalityStatus, Header,
    SealedBlockWithStatus,
};
use katana_primitives::class::{ClassHash, CompiledClassHash};
use katana_primitives::contract::ContractAddress;
use katana_primitives::env::BlockEnv;
use katana_primitives::execution::TypedTransactionExecutionInfo;
use katana_primitives::receipt::Receipt;
use katana_primitives::state::{StateUpdates, StateUpdatesWithClasses};
use katana_primitives::transaction::{TxHash, TxNumber, TxWithHash};
use katana_provider_api::block::{
    BlockHashProvider, BlockIdReader, BlockNumberProvider, BlockProvider, BlockStatusProvider,
    BlockWriter, HeaderProvider,
};
use katana_provider_api::env::BlockEnvProvider;
use katana_provider_api::stage::StageCheckpointProvider;
use katana_provider_api::state_update::StateUpdateProvider;
use katana_provider_api::transaction::{
    ReceiptProvider, TransactionProvider, TransactionStatusProvider, TransactionTraceProvider,
    TransactionsProviderExt,
};
<<<<<<< HEAD
=======
use katana_rpc_client::starknet::Client as StarknetClient;
use katana_rpc_types::{GetBlockWithReceiptsResponse, RpcTxWithReceipt, StateUpdate};
>>>>>>> 479704f7

use super::db::{self, DbProvider};
use crate::ProviderResult;

mod state;
mod trie;

#[derive(Debug)]
<<<<<<< HEAD
pub struct ForkedProvider<Tx: DbTx> {
    block_id: BlockNumber,
    provider: DbProvider<Tx>,
    backend_client: BackendClient,
}

impl<Tx: DbTx> ForkedProvider<Tx> {
    pub fn new(
        block_id: BlockNumber,
        provider: DbProvider<Tx>,
        backend_client: BackendClient,
    ) -> Self {
        Self { block_id, provider, backend_client }
=======
pub struct ForkedProvider<Db: Database = katana_db::Db> {
    local_db: Arc<DbProvider<Db>>,
    fork_db: Arc<ForkedDb>,
}

#[derive(Debug, Clone)]
struct ForkedDb {
    backend: Backend,
    block_id: BlockNumber,
    db: DbProvider<katana_db::Db>,
}

impl ForkedDb {
    /// Checks if a block number is before the fork point (and thus should be fetched externally)
    fn should_fetch_externally(&self, block_num: BlockNumber) -> bool {
        block_num <= self.block_id
    }

    /// Fetches historical blocks before the fork point.
    fn fetch_historical_blocks(&self, block_id: BlockHashOrNumber) -> ProviderResult<bool> {
        let block = match block_id {
            BlockHashOrNumber::Num(number) => {
                if !self.should_fetch_externally(number) {
                    return Ok(false);
                }

                // should exist if block id is older than fork point
                let block = self.backend.get_block(number.into())?.unwrap();
                let GetBlockWithReceiptsResponse::Block(block) = block else { unreachable!() };

                block
            }

            BlockHashOrNumber::Hash(hash) => {
                let Some(block) = self.backend.get_block(hash.into())? else {
                    return Ok(false);
                };

                let GetBlockWithReceiptsResponse::Block(block) = block else { unreachable!() };

                if !self.should_fetch_externally(block.block_number) {
                    return Ok(false);
                }

                block
            }
        };

        let state_update = self.backend.get_state_update(block_id)?.unwrap(); // should exist if block exist
        let StateUpdate::Update(state_update) = state_update else { unreachable!() };

        let header = Header {
            parent_hash: block.parent_hash,
            l1_da_mode: block.l1_da_mode,
            timestamp: block.timestamp,
            state_root: block.new_root,
            number: block.block_number,
            sequencer_address: block.sequencer_address,
            transaction_count: block.transactions.len() as u32,
            starknet_version: block.starknet_version.try_into().unwrap(),
            l1_data_gas_prices: block.l1_data_gas_price.into(),
            l1_gas_prices: block.l1_gas_price.into(),
            l2_gas_prices: block.l2_gas_price.into(),
            events_commitment: Default::default(),
            events_count: Default::default(),
            receipts_commitment: Default::default(),
            state_diff_commitment: Default::default(),
            state_diff_length: Default::default(),
            transactions_commitment: Default::default(),
        };

        let transactions_count = block.transactions.len();
        let mut body: Vec<TxWithHash> = Vec::with_capacity(transactions_count);
        let mut receipts: Vec<Receipt> = Vec::with_capacity(transactions_count);

        for RpcTxWithReceipt { transaction, receipt } in block.transactions {
            let hash = receipt.transaction_hash;

            let transaction = TxWithHash { hash, transaction: transaction.into() };
            let receipt = Receipt::from(receipt.receipt);

            body.push(transaction);
            receipts.push(receipt);
        }

        let status = block.status;
        let block = Block { header, body }.seal_with_hash_and_status(block.block_hash, status);
        let state_updates = StateUpdatesWithClasses {
            state_updates: state_update.state_diff.into(),
            classes: Default::default(),
        };

        self.db.insert_block_with_states_and_receipts(
            block,
            state_updates,
            receipts,
            Vec::new(),
        )?;

        Ok(true)
    }

    fn fetch_block_by_transaction_hash(&self, hash: TxHash) -> ProviderResult<bool> {
        if let Some(receipt) = self.backend.get_receipt(hash)? {
            let block_number = receipt.block.block_number();
            self.fetch_historical_blocks(block_number.into())
        } else {
            Ok(false)
        }
    }
}

impl<Db: Database> ForkedProvider<Db> {
    /// ## Arguments
    ///
    /// - `db`: The database to use for the provider.
    /// - `block_id`: The block number or hash to use as the fork point.
    /// - `starknet_client`: The Starknet JSON-RPC client to use for the provider.
    pub fn new(db: Db, block_id: BlockNumber, starknet_client: StarknetClient) -> Self {
        let local_db = Arc::new(DbProvider::new(db));

        let backend = Backend::new(starknet_client).expect("failed to create backend");
        let fork_db = Arc::new(ForkedDb { block_id, db: DbProvider::new_in_memory(), backend });

        Self { local_db, fork_db }
>>>>>>> 479704f7
    }

    /// Returns the block id this fork provider is based on.
    pub fn block_id(&self) -> BlockNumber {
        self.fork_db.block_id
    }

    pub fn forked_db(&self) -> &DbProvider {
        &self.fork_db.db
    }
}

<<<<<<< HEAD
impl<Tx: DbTx> BlockNumberProvider for ForkedProvider<Tx> {
=======
impl ForkedProvider<katana_db::Db> {
    /// Creates a new [`ForkedProvider`] using an ephemeral database.
    pub fn new_ephemeral(block_id: BlockNumber, starknet_client: StarknetClient) -> Self {
        let local_db = Arc::new(DbProvider::new_in_memory());

        let backend = Backend::new(starknet_client).expect("failed to create backend");
        let fork_db = Arc::new(ForkedDb { block_id, db: DbProvider::new_in_memory(), backend });

        Self { local_db, fork_db }
    }
}

impl<Db: Database> BlockNumberProvider for ForkedProvider<Db> {
>>>>>>> 479704f7
    fn block_number_by_hash(&self, hash: BlockHash) -> ProviderResult<Option<BlockNumber>> {
        if let Some(num) = self.local_db.block_number_by_hash(hash)? {
            return Ok(Some(num));
        }

        if let Some(num) = self.fork_db.db.block_number_by_hash(hash)? {
            return Ok(Some(num));
        }

        if self.fork_db.fetch_historical_blocks(hash.into())? {
            let num = self.fork_db.db.block_number_by_hash(hash)?.unwrap();
            Ok(Some(num))
        } else {
            Ok(None)
        }
    }

    fn latest_number(&self) -> ProviderResult<BlockNumber> {
        self.local_db.latest_number()
    }
}

impl<Tx: DbTx> BlockIdReader for ForkedProvider<Tx> {}

impl<Tx: DbTx> BlockHashProvider for ForkedProvider<Tx> {
    fn latest_hash(&self) -> ProviderResult<BlockHash> {
        self.local_db.latest_hash()
    }

    fn block_hash_by_num(&self, num: BlockNumber) -> ProviderResult<Option<BlockHash>> {
        if let Some(hash) = self.local_db.block_hash_by_num(num)? {
            return Ok(Some(hash));
        }

        if num > self.block_id() {
            return Ok(None);
        }

        if let Some(hash) = self.fork_db.db.block_hash_by_num(num)? {
            return Ok(Some(hash));
        }

        if self.fork_db.fetch_historical_blocks(num.into())? {
            let num = self.fork_db.db.block_hash_by_num(num)?.unwrap();
            Ok(Some(num))
        } else {
            Ok(None)
        }
    }
}

impl<Tx: DbTx> HeaderProvider for ForkedProvider<Tx> {
    fn header(&self, id: BlockHashOrNumber) -> ProviderResult<Option<Header>> {
        if let Some(header) = self.local_db.header(id)? {
            return Ok(Some(header));
        }

        if let Some(header) = self.fork_db.db.header(id)? {
            return Ok(Some(header));
        }

        if self.fork_db.fetch_historical_blocks(id)? {
            let header = self.fork_db.db.header(id)?.unwrap();
            Ok(Some(header))
        } else {
            Ok(None)
        }
    }
}

impl<Tx: DbTx> BlockProvider for ForkedProvider<Tx> {
    fn block_body_indices(
        &self,
        id: BlockHashOrNumber,
    ) -> ProviderResult<Option<StoredBlockBodyIndices>> {
        if let Some(value) = self.local_db.block_body_indices(id)? {
            return Ok(Some(value));
        }

        if let Some(value) = self.fork_db.db.block_body_indices(id)? {
            return Ok(Some(value));
        }

        if self.fork_db.fetch_historical_blocks(id)? {
            let value = self.fork_db.db.block_body_indices(id)?.unwrap();
            Ok(Some(value))
        } else {
            Ok(None)
        }
    }

    fn block(&self, id: BlockHashOrNumber) -> ProviderResult<Option<Block>> {
        if let Some(value) = self.local_db.block(id)? {
            return Ok(Some(value));
        }

        if let Some(value) = self.fork_db.db.block(id)? {
            return Ok(Some(value));
        }

        if dbg!(self.fork_db.fetch_historical_blocks(id)?) {
            let value = self.fork_db.db.block(id)?.unwrap();
            Ok(Some(value))
        } else {
            Ok(None)
        }
    }

    fn block_with_tx_hashes(
        &self,
        id: BlockHashOrNumber,
    ) -> ProviderResult<Option<BlockWithTxHashes>> {
        if let Some(value) = self.local_db.block_with_tx_hashes(id)? {
            return Ok(Some(value));
        }

        if let Some(value) = self.fork_db.db.block_with_tx_hashes(id)? {
            return Ok(Some(value));
        }

        if self.fork_db.fetch_historical_blocks(id)? {
            let value = self.fork_db.db.block_with_tx_hashes(id)?.unwrap();
            Ok(Some(value))
        } else {
            Ok(None)
        }
    }

    fn blocks_in_range(&self, range: RangeInclusive<u64>) -> ProviderResult<Vec<Block>> {
        let mut blocks = Vec::new();

        for num in range {
            if let Some(block) = self.block(num.into())? {
                blocks.push(block);
            }
        }

        Ok(blocks)
    }
}

impl<Tx: DbTx> BlockStatusProvider for ForkedProvider<Tx> {
    fn block_status(&self, id: BlockHashOrNumber) -> ProviderResult<Option<FinalityStatus>> {
        if let Some(value) = self.local_db.block_status(id)? {
            return Ok(Some(value));
        }

        if let Some(value) = self.fork_db.db.block_status(id)? {
            return Ok(Some(value));
        }

        if dbg!(self.fork_db.fetch_historical_blocks(id)?) {
            let value = self.fork_db.db.block_status(id)?.unwrap();
            Ok(Some(value))
        } else {
            Ok(None)
        }
    }
}

impl<Tx: DbTx> StateUpdateProvider for ForkedProvider<Tx> {
    fn state_update(&self, block_id: BlockHashOrNumber) -> ProviderResult<Option<StateUpdates>> {
        if let Some(value) = self.local_db.state_update(block_id)? {
            return Ok(Some(value));
        }

        if let Some(value) = self.fork_db.db.state_update(block_id)? {
            return Ok(Some(value));
        }

        if self.fork_db.fetch_historical_blocks(block_id)? {
            let value = self.fork_db.db.state_update(block_id)?.unwrap();
            Ok(Some(value))
        } else {
            Ok(None)
        }
    }

    fn declared_classes(
        &self,
        block_id: BlockHashOrNumber,
    ) -> ProviderResult<Option<BTreeMap<ClassHash, CompiledClassHash>>> {
        if let Some(classes) = self.local_db.declared_classes(block_id)? {
            return Ok(Some(classes));
        }

        if let Some(value) = self.fork_db.db.declared_classes(block_id)? {
            return Ok(Some(value));
        }

        if self.fork_db.fetch_historical_blocks(block_id)? {
            let value = self.fork_db.db.declared_classes(block_id)?.unwrap();
            Ok(Some(value))
        } else {
            Ok(None)
        }
    }

    fn deployed_contracts(
        &self,
        block_id: BlockHashOrNumber,
    ) -> ProviderResult<Option<BTreeMap<ContractAddress, ClassHash>>> {
        if let Some(value) = self.local_db.deployed_contracts(block_id)? {
            return Ok(Some(value));
        }

        if let Some(value) = self.fork_db.db.deployed_contracts(block_id)? {
            return Ok(Some(value));
        }

        if self.fork_db.fetch_historical_blocks(block_id)? {
            let value = self.fork_db.db.deployed_contracts(block_id)?.unwrap();
            Ok(Some(value))
        } else {
            Ok(None)
        }
    }
}

impl<Tx: DbTx> TransactionProvider for ForkedProvider<Tx> {
    fn transaction_by_hash(&self, hash: TxHash) -> ProviderResult<Option<TxWithHash>> {
        if let Some(tx) = self.local_db.transaction_by_hash(hash)? {
            return Ok(Some(tx));
        }

        if let Some(value) = self.fork_db.db.transaction_by_hash(hash)? {
            return Ok(Some(value));
        }

        if self.fork_db.fetch_block_by_transaction_hash(hash)? {
            let value = self.fork_db.db.transaction_by_hash(hash)?.unwrap();
            Ok(Some(value))
        } else {
            Ok(None)
        }
    }

    fn transactions_by_block(
        &self,
        block_id: BlockHashOrNumber,
    ) -> ProviderResult<Option<Vec<TxWithHash>>> {
        if let Some(txs) = self.local_db.transactions_by_block(block_id)? {
            return Ok(Some(txs));
        }

        if let Some(value) = self.fork_db.db.transactions_by_block(block_id)? {
            return Ok(Some(value));
        }

        if self.fork_db.fetch_historical_blocks(block_id)? {
            let value = self.fork_db.db.transactions_by_block(block_id)?.unwrap();
            Ok(Some(value))
        } else {
            Ok(None)
        }
    }

    fn transaction_in_range(&self, range: Range<TxNumber>) -> ProviderResult<Vec<TxWithHash>> {
        let _ = range;
        unimplemented!()
    }

    fn transaction_block_num_and_hash(
        &self,
        hash: TxHash,
    ) -> ProviderResult<Option<(BlockNumber, BlockHash)>> {
        if let Some(result) = self.local_db.transaction_block_num_and_hash(hash)? {
            return Ok(Some(result));
        }

        if let Some(value) = self.fork_db.db.transaction_block_num_and_hash(hash)? {
            return Ok(Some(value));
        }

        if self.fork_db.fetch_block_by_transaction_hash(hash)? {
            let value = self.fork_db.db.transaction_block_num_and_hash(hash)?.unwrap();
            Ok(Some(value))
        } else {
            Ok(None)
        }
    }

    fn transaction_by_block_and_idx(
        &self,
        block_id: BlockHashOrNumber,
        idx: u64,
    ) -> ProviderResult<Option<TxWithHash>> {
        if let Some(tx) = self.local_db.transaction_by_block_and_idx(block_id, idx)? {
            return Ok(Some(tx));
        }

        if let Some(value) = self.fork_db.db.transaction_by_block_and_idx(block_id, idx)? {
            return Ok(Some(value));
        }

        if self.fork_db.fetch_historical_blocks(block_id)? {
            let value = self.fork_db.db.transaction_by_block_and_idx(block_id, idx)?.unwrap();
            Ok(Some(value))
        } else {
            Ok(None)
        }
    }

    fn transaction_count_by_block(
        &self,
        block_id: BlockHashOrNumber,
    ) -> ProviderResult<Option<u64>> {
        if let Some(count) = self.local_db.transaction_count_by_block(block_id)? {
            return Ok(Some(count));
        }

        if let Some(value) = self.fork_db.db.transaction_count_by_block(block_id)? {
            return Ok(Some(value));
        }

        if self.fork_db.fetch_historical_blocks(block_id)? {
            let value = self.fork_db.db.transaction_count_by_block(block_id)?.unwrap();
            Ok(Some(value))
        } else {
            Ok(None)
        }
    }
}

impl<Tx: DbTx> TransactionsProviderExt for ForkedProvider<Tx> {
    fn transaction_hashes_in_range(&self, range: Range<TxNumber>) -> ProviderResult<Vec<TxHash>> {
        let _ = range;
        unimplemented!()
    }

    fn total_transactions(&self) -> ProviderResult<usize> {
        // NOTE: this only returns the total number of transactions in the local database
        self.local_db.total_transactions()
    }
}

impl<Tx: DbTx> TransactionStatusProvider for ForkedProvider<Tx> {
    fn transaction_status(&self, hash: TxHash) -> ProviderResult<Option<FinalityStatus>> {
        if let Some(result) = self.local_db.transaction_status(hash)? {
            return Ok(Some(result));
        }

        if let Some(value) = self.fork_db.db.transaction_status(hash)? {
            return Ok(Some(value));
        }

        if self.fork_db.fetch_block_by_transaction_hash(hash)? {
            let value = self.fork_db.db.transaction_status(hash)?.unwrap();
            Ok(Some(value))
        } else {
            Ok(None)
        }
    }
}

impl<Tx: DbTx> TransactionTraceProvider for ForkedProvider<Tx> {
    fn transaction_execution(
        &self,
        hash: TxHash,
    ) -> ProviderResult<Option<TypedTransactionExecutionInfo>> {
        if let Some(result) = self.local_db.transaction_execution(hash)? {
            return Ok(Some(result));
        }

        // TODO: fetch from remote

        Ok(None)
    }

    fn transaction_executions_by_block(
        &self,
        block_id: BlockHashOrNumber,
    ) -> ProviderResult<Option<Vec<TypedTransactionExecutionInfo>>> {
        if let Some(result) = self.local_db.transaction_executions_by_block(block_id)? {
            return Ok(Some(result));
        }

        // TODO: fetch from remote

        Ok(None)
    }

    fn transaction_executions_in_range(
        &self,
        range: Range<TxNumber>,
    ) -> ProviderResult<Vec<TypedTransactionExecutionInfo>> {
        let _ = range;
        unimplemented!()
    }
}

impl<Tx: DbTx> ReceiptProvider for ForkedProvider<Tx> {
    fn receipt_by_hash(&self, hash: TxHash) -> ProviderResult<Option<Receipt>> {
        if let Some(result) = self.local_db.receipt_by_hash(hash)? {
            return Ok(Some(result));
        }

        if let Some(value) = self.fork_db.db.receipt_by_hash(hash)? {
            return Ok(Some(value));
        }

        if self.fork_db.fetch_block_by_transaction_hash(hash)? {
            let value = self.fork_db.db.receipt_by_hash(hash)?.unwrap();
            Ok(Some(value))
        } else {
            Ok(None)
        }
    }

    fn receipts_by_block(
        &self,
        block_id: BlockHashOrNumber,
    ) -> ProviderResult<Option<Vec<Receipt>>> {
        if let Some(result) = self.local_db.receipts_by_block(block_id)? {
            return Ok(Some(result));
        }

        if let Some(value) = self.fork_db.db.receipts_by_block(block_id)? {
            return Ok(Some(value));
        }

        if self.fork_db.fetch_historical_blocks(block_id)? {
            let value = self.fork_db.db.receipts_by_block(block_id)?.unwrap();
            Ok(Some(value))
        } else {
            Ok(None)
        }
    }
}

impl<Tx: DbTx> BlockEnvProvider for ForkedProvider<Tx> {
    fn block_env_at(&self, block_id: BlockHashOrNumber) -> ProviderResult<Option<BlockEnv>> {
        if let Some(result) = self.local_db.block_env_at(block_id)? {
            return Ok(Some(result));
        }

        if let Some(value) = self.fork_db.db.block_env_at(block_id)? {
            return Ok(Some(value));
        }

        if self.fork_db.fetch_historical_blocks(block_id)? {
            let value = self.fork_db.db.block_env_at(block_id)?.unwrap();
            Ok(Some(value))
        } else {
            Ok(None)
        }
    }
}

impl<Tx: DbTxMut> BlockWriter for ForkedProvider<Tx> {
    fn insert_block_with_states_and_receipts(
        &self,
        block: SealedBlockWithStatus,
        states: StateUpdatesWithClasses,
        receipts: Vec<Receipt>,
        executions: Vec<TypedTransactionExecutionInfo>,
    ) -> ProviderResult<()> {
        self.local_db.insert_block_with_states_and_receipts(block, states, receipts, executions)
    }
}

impl<Tx: DbTxMut> StageCheckpointProvider for ForkedProvider<Tx> {
    fn checkpoint(&self, id: &str) -> ProviderResult<Option<BlockNumber>> {
        self.local_db.checkpoint(id)
    }

    fn set_checkpoint(&self, id: &str, block_number: BlockNumber) -> ProviderResult<()> {
        self.local_db.set_checkpoint(id, block_number)
    }
}<|MERGE_RESOLUTION|>--- conflicted
+++ resolved
@@ -3,11 +3,7 @@
 
 use katana_db::abstraction::{DbTx, DbTxMut};
 use katana_db::models::block::StoredBlockBodyIndices;
-<<<<<<< HEAD
-use katana_fork::BackendClient;
-=======
 use katana_fork::Backend;
->>>>>>> 479704f7
 use katana_primitives::block::{
     Block, BlockHash, BlockHashOrNumber, BlockNumber, BlockWithTxHashes, FinalityStatus, Header,
     SealedBlockWithStatus,
@@ -30,11 +26,7 @@
     ReceiptProvider, TransactionProvider, TransactionStatusProvider, TransactionTraceProvider,
     TransactionsProviderExt,
 };
-<<<<<<< HEAD
-=======
-use katana_rpc_client::starknet::Client as StarknetClient;
 use katana_rpc_types::{GetBlockWithReceiptsResponse, RpcTxWithReceipt, StateUpdate};
->>>>>>> 479704f7
 
 use super::db::{self, DbProvider};
 use crate::ProviderResult;
@@ -43,21 +35,6 @@
 mod trie;
 
 #[derive(Debug)]
-<<<<<<< HEAD
-pub struct ForkedProvider<Tx: DbTx> {
-    block_id: BlockNumber,
-    provider: DbProvider<Tx>,
-    backend_client: BackendClient,
-}
-
-impl<Tx: DbTx> ForkedProvider<Tx> {
-    pub fn new(
-        block_id: BlockNumber,
-        provider: DbProvider<Tx>,
-        backend_client: BackendClient,
-    ) -> Self {
-        Self { block_id, provider, backend_client }
-=======
 pub struct ForkedProvider<Db: Database = katana_db::Db> {
     local_db: Arc<DbProvider<Db>>,
     fork_db: Arc<ForkedDb>,
@@ -183,10 +160,8 @@
         let fork_db = Arc::new(ForkedDb { block_id, db: DbProvider::new_in_memory(), backend });
 
         Self { local_db, fork_db }
->>>>>>> 479704f7
-    }
-
-    /// Returns the block id this fork provider is based on.
+    }
+
     pub fn block_id(&self) -> BlockNumber {
         self.fork_db.block_id
     }
@@ -196,9 +171,6 @@
     }
 }
 
-<<<<<<< HEAD
-impl<Tx: DbTx> BlockNumberProvider for ForkedProvider<Tx> {
-=======
 impl ForkedProvider<katana_db::Db> {
     /// Creates a new [`ForkedProvider`] using an ephemeral database.
     pub fn new_ephemeral(block_id: BlockNumber, starknet_client: StarknetClient) -> Self {
@@ -212,7 +184,6 @@
 }
 
 impl<Db: Database> BlockNumberProvider for ForkedProvider<Db> {
->>>>>>> 479704f7
     fn block_number_by_hash(&self, hash: BlockHash) -> ProviderResult<Option<BlockNumber>> {
         if let Some(num) = self.local_db.block_number_by_hash(hash)? {
             return Ok(Some(num));
@@ -264,7 +235,7 @@
     }
 }
 
-impl<Tx: DbTx> HeaderProvider for ForkedProvider<Tx> {
+impl<Db: Database> HeaderProvider for ForkedProvider<Db> {
     fn header(&self, id: BlockHashOrNumber) -> ProviderResult<Option<Header>> {
         if let Some(header) = self.local_db.header(id)? {
             return Ok(Some(header));
@@ -283,7 +254,7 @@
     }
 }
 
-impl<Tx: DbTx> BlockProvider for ForkedProvider<Tx> {
+impl<Db: Database> BlockProvider for ForkedProvider<Db> {
     fn block_body_indices(
         &self,
         id: BlockHashOrNumber,
@@ -432,7 +403,7 @@
     }
 }
 
-impl<Tx: DbTx> TransactionProvider for ForkedProvider<Tx> {
+impl<Db: Database> TransactionProvider for ForkedProvider<Db> {
     fn transaction_by_hash(&self, hash: TxHash) -> ProviderResult<Option<TxWithHash>> {
         if let Some(tx) = self.local_db.transaction_by_hash(hash)? {
             return Ok(Some(tx));
@@ -537,7 +508,7 @@
     }
 }
 
-impl<Tx: DbTx> TransactionsProviderExt for ForkedProvider<Tx> {
+impl<Db: Database> TransactionsProviderExt for ForkedProvider<Db> {
     fn transaction_hashes_in_range(&self, range: Range<TxNumber>) -> ProviderResult<Vec<TxHash>> {
         let _ = range;
         unimplemented!()
