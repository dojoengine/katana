use std::collections::BTreeMap;
use std::ops::{Range, RangeInclusive};

use katana_db::abstraction::{DbTx, DbTxMut};
use katana_db::models::block::StoredBlockBodyIndices;
use katana_fork::Backend;
use katana_primitives::block::{
    Block, BlockHash, BlockHashOrNumber, BlockIdOrTag, BlockNumber, BlockWithTxHashes,
    FinalityStatus, Header, SealedBlockWithStatus,
};
use katana_primitives::class::{ClassHash, CompiledClassHash};
use katana_primitives::contract::ContractAddress;
use katana_primitives::env::BlockEnv;
use katana_primitives::execution::TypedTransactionExecutionInfo;
use katana_primitives::receipt::Receipt;
use katana_primitives::state::{StateUpdates, StateUpdatesWithClasses};
use katana_primitives::transaction::{TxHash, TxNumber, TxWithHash};
use katana_provider_api::block::{
    BlockHashProvider, BlockIdReader, BlockNumberProvider, BlockProvider, BlockStatusProvider,
    BlockWriter, HeaderProvider,
};
use katana_provider_api::env::BlockEnvProvider;
use katana_provider_api::stage::StageCheckpointProvider;
use katana_provider_api::state_update::StateUpdateProvider;
use katana_provider_api::transaction::{
    ReceiptProvider, TransactionProvider, TransactionStatusProvider, TransactionTraceProvider,
    TransactionsProviderExt,
};
use katana_provider_api::ProviderError;
use katana_rpc_types::{GetBlockWithReceiptsResponse, RpcTxWithReceipt, StateUpdate};
use tracing::trace;

use super::db::{self, DbProvider};
use crate::{DbProviderFactory, MutableProvider, ProviderFactory, ProviderResult};

pub mod state;
pub mod trie;

<<<<<<< HEAD
#[derive(Debug, Clone)]
pub struct ForkedProvider<Db: Database = katana_db::Db> {
    backend: BackendClient,
    pub(crate) provider: Arc<DbProvider<Db>>,
}

impl<Db: Database> ForkedProvider<Db> {
    /// ## Arguments
    ///
    /// - `db`: The database to use for the provider.
    /// - `block_id`: The block id or tag to use as the fork point.
    /// - `provider`: The Starknet JSON-RPC client to use for the provider.
    pub fn new(db: Db, block_id: BlockIdOrTag, provider: StarknetClient) -> Self {
        let backend = Backend::new(provider, block_id).expect("failed to create backend");
        let provider = Arc::new(DbProvider::new(db));
        Self { provider, backend }
=======
#[derive(Debug)]
pub struct ForkedProvider<Tx: DbTx> {
    local_db: DbProvider<Tx>,
    fork_db: ForkedDb,
}

#[derive(Debug, Clone)]
pub struct ForkedDb {
    backend: Backend,
    block_id: BlockNumber,
    db: DbProviderFactory,
}

impl ForkedDb {
    pub fn new(backend: Backend, block_id: BlockNumber, db: DbProviderFactory) -> Self {
        Self { backend, block_id, db }
    }

    pub fn block_id(&self) -> BlockNumber {
        self.block_id
    }

    pub fn db(&self) -> &DbProviderFactory {
        &self.db
    }

    /// Checks if a block number is before the fork point (and thus should be fetched externally)
    fn should_fetch_externally(&self, block_num: BlockNumber) -> bool {
        block_num <= self.block_id
    }

    /// Fetches historical blocks before the fork point.
    fn fetch_historical_blocks(&self, block_id: BlockHashOrNumber) -> ProviderResult<bool> {
        trace!(%block_id, "Fetching historical block from the forked network");

        let block = match block_id {
            BlockHashOrNumber::Num(number) => {
                if !self.should_fetch_externally(number) {
                    return Ok(false);
                }

                // should exist if block id is older than fork point
                let block = self.backend.get_block(number.into())?.unwrap();
                let GetBlockWithReceiptsResponse::Block(block) = block else { unreachable!() };

                block
            }

            BlockHashOrNumber::Hash(hash) => {
                let Some(block) = self.backend.get_block(hash.into())? else {
                    return Ok(false);
                };

                let GetBlockWithReceiptsResponse::Block(block) = block else { unreachable!() };

                if !self.should_fetch_externally(block.block_number) {
                    return Ok(false);
                }

                block
            }
        };

        let state_update = self.backend.get_state_update(block_id)?.unwrap(); // should exist if block exist
        let StateUpdate::Confirmed(state_update) = state_update else { unreachable!() };

        let header = Header {
            parent_hash: block.parent_hash,
            l1_da_mode: block.l1_da_mode,
            timestamp: block.timestamp,
            state_root: block.new_root,
            number: block.block_number,
            sequencer_address: block.sequencer_address,
            transaction_count: block.transactions.len() as u32,
            starknet_version: block.starknet_version.try_into().unwrap(),
            l1_data_gas_prices: block.l1_data_gas_price.into(),
            l1_gas_prices: block.l1_gas_price.into(),
            l2_gas_prices: block.l2_gas_price.into(),
            events_commitment: Default::default(),
            events_count: Default::default(),
            receipts_commitment: Default::default(),
            state_diff_commitment: Default::default(),
            state_diff_length: Default::default(),
            transactions_commitment: Default::default(),
        };

        let transactions_count = block.transactions.len();
        let mut body: Vec<TxWithHash> = Vec::with_capacity(transactions_count);
        let mut receipts: Vec<Receipt> = Vec::with_capacity(transactions_count);

        for RpcTxWithReceipt { transaction, receipt } in block.transactions {
            let hash = receipt.transaction_hash;

            let transaction = TxWithHash { hash, transaction: transaction.into() };
            let receipt = Receipt::from(receipt.receipt);

            body.push(transaction);
            receipts.push(receipt);
        }

        let status = block.status;
        let block = Block { header, body }.seal_with_hash_and_status(block.block_hash, status);
        let state_updates = StateUpdatesWithClasses {
            state_updates: state_update.state_diff.into(),
            classes: Default::default(),
        };

        let provider_mut = self.db.provider_mut();
        provider_mut.insert_block_with_states_and_receipts(
            block,
            state_updates,
            receipts,
            Vec::new(),
        )?;
        provider_mut.commit()?;

        Ok(true)
    }

    fn fetch_block_by_transaction_hash(&self, hash: TxHash) -> ProviderResult<bool> {
        if let Some(receipt) = self.backend.get_receipt(hash)? {
            let block_number = receipt.block.block_number();
            self.fetch_historical_blocks(block_number.into())
        } else {
            Ok(false)
        }
>>>>>>> 1925f765
    }
}

impl<Tx1: DbTxMut> MutableProvider for ForkedProvider<Tx1> {
    fn commit(self) -> ProviderResult<()> {
        self.local_db.commit()?;
        Ok(())
    }

    /// Returns a reference to the underlying [`DbProvider`].
    pub fn db_provider(&self) -> &DbProvider<Db> {
        &self.provider
    }
}

<<<<<<< HEAD
impl ForkedProvider<katana_db::Db> {
    /// Creates a new [`ForkedProvider`] using an ephemeral database.
    pub fn new_ephemeral(block_id: BlockIdOrTag, provider: StarknetClient) -> Self {
        let backend = Backend::new(provider, block_id).expect("failed to create backend");
        let provider = Arc::new(DbProvider::new_in_memory());
        Self { provider, backend }
=======
impl<Tx1: DbTx> ForkedProvider<Tx1> {
    pub fn new(local_db: DbProvider<Tx1>, fork_db: ForkedDb) -> Self {
        Self { local_db, fork_db }
    }

    pub fn block_id(&self) -> BlockNumber {
        self.fork_db.block_id
    }

    pub fn forked_db(&self) -> &ForkedDb {
        &self.fork_db
>>>>>>> 1925f765
    }
}

impl<Tx1: DbTx> BlockNumberProvider for ForkedProvider<Tx1> {
    fn block_number_by_hash(&self, hash: BlockHash) -> ProviderResult<Option<BlockNumber>> {
        if let Some(num) = self.local_db.block_number_by_hash(hash)? {
            return Ok(Some(num));
        }

        if let Some(num) = self.fork_db.db.provider().block_number_by_hash(hash)? {
            return Ok(Some(num));
        }

        if self.fork_db.fetch_historical_blocks(hash.into())? {
            let num = self.fork_db.db.provider().block_number_by_hash(hash)?.unwrap();
            Ok(Some(num))
        } else {
            Ok(None)
        }
    }

    fn latest_number(&self) -> ProviderResult<BlockNumber> {
        match self.local_db.latest_number() {
            Ok(num) => Ok(num),
            // return the fork block number if local db return this error. this can only happen whne
            // the ForkedProvider is constructed without inserting any locally produced
            // blocks.
            Err(ProviderError::MissingLatestBlockNumber) => Ok(self.block_id()),
            Err(err) => Err(err),
        }
    }
}

impl<Tx1: DbTx> BlockIdReader for ForkedProvider<Tx1> {}

impl<Tx1: DbTx> BlockHashProvider for ForkedProvider<Tx1> {
    fn latest_hash(&self) -> ProviderResult<BlockHash> {
        self.local_db.latest_hash()
    }

    fn block_hash_by_num(&self, num: BlockNumber) -> ProviderResult<Option<BlockHash>> {
        if let Some(hash) = self.local_db.block_hash_by_num(num)? {
            return Ok(Some(hash));
        }

        if num > self.block_id() {
            return Ok(None);
        }

        if let Some(hash) = self.fork_db.db.provider().block_hash_by_num(num)? {
            return Ok(Some(hash));
        }

        if self.fork_db.fetch_historical_blocks(num.into())? {
            let num = self.fork_db.db.provider().block_hash_by_num(num)?.unwrap();
            Ok(Some(num))
        } else {
            Ok(None)
        }
    }
}

impl<Tx1: DbTx> HeaderProvider for ForkedProvider<Tx1> {
    fn header(&self, id: BlockHashOrNumber) -> ProviderResult<Option<Header>> {
        if let Some(header) = self.local_db.header(id)? {
            return Ok(Some(header));
        }

        if let Some(header) = self.fork_db.db.provider().header(id)? {
            return Ok(Some(header));
        }

        if self.fork_db.fetch_historical_blocks(id)? {
            let header = self.fork_db.db.provider().header(id)?.unwrap();
            Ok(Some(header))
        } else {
            Ok(None)
        }
    }
}

impl<Tx1: DbTx> BlockProvider for ForkedProvider<Tx1> {
    fn block_body_indices(
        &self,
        id: BlockHashOrNumber,
    ) -> ProviderResult<Option<StoredBlockBodyIndices>> {
        if let Some(value) = self.local_db.block_body_indices(id)? {
            return Ok(Some(value));
        }

        if let Some(value) = self.fork_db.db.provider().block_body_indices(id)? {
            return Ok(Some(value));
        }

        if self.fork_db.fetch_historical_blocks(id)? {
            let value = self.fork_db.db.provider().block_body_indices(id)?.unwrap();
            Ok(Some(value))
        } else {
            Ok(None)
        }
    }

    fn block(&self, id: BlockHashOrNumber) -> ProviderResult<Option<Block>> {
        if let Some(value) = self.local_db.block(id)? {
            return Ok(Some(value));
        }

        if let Some(value) = self.fork_db.db.provider().block(id)? {
            return Ok(Some(value));
        }

        if self.fork_db.fetch_historical_blocks(id)? {
            let value = self.fork_db.db.provider().block(id)?.unwrap();
            Ok(Some(value))
        } else {
            Ok(None)
        }
    }

    fn block_with_tx_hashes(
        &self,
        id: BlockHashOrNumber,
    ) -> ProviderResult<Option<BlockWithTxHashes>> {
        if let Some(value) = self.local_db.block_with_tx_hashes(id)? {
            return Ok(Some(value));
        }

        if let Some(value) = self.fork_db.db.provider().block_with_tx_hashes(id)? {
            return Ok(Some(value));
        }

        if self.fork_db.fetch_historical_blocks(id)? {
            let value = self.fork_db.db.provider().block_with_tx_hashes(id)?.unwrap();
            Ok(Some(value))
        } else {
            Ok(None)
        }
    }

    fn blocks_in_range(&self, range: RangeInclusive<u64>) -> ProviderResult<Vec<Block>> {
        let mut blocks = Vec::new();

        for num in range {
            if let Some(block) = self.block(num.into())? {
                blocks.push(block);
            }
        }

        Ok(blocks)
    }
}

impl<Tx1: DbTx> BlockStatusProvider for ForkedProvider<Tx1> {
    fn block_status(&self, id: BlockHashOrNumber) -> ProviderResult<Option<FinalityStatus>> {
        if let Some(value) = self.local_db.block_status(id)? {
            return Ok(Some(value));
        }

        if let Some(value) = self.fork_db.db.provider().block_status(id)? {
            return Ok(Some(value));
        }

        if self.fork_db.fetch_historical_blocks(id)? {
            let value = self.fork_db.db.provider().block_status(id)?.unwrap();
            Ok(Some(value))
        } else {
            Ok(None)
        }
    }
}

impl<Tx1: DbTx> StateUpdateProvider for ForkedProvider<Tx1> {
    fn state_update(&self, block_id: BlockHashOrNumber) -> ProviderResult<Option<StateUpdates>> {
        // hotfix: because of how `self.local_db.state_update` is implemented (ie the tables may or
        // may not have the values):
        //
        // `if let Some(value) = self.local_db.state_update(block_id)?` will always return Some even
        // for fork block.
        //
        // it's because of the call to `let block_num = self.block_number_by_id(block_id)?;` inside
        // of it.
        if self.local_db.header(block_id)?.is_some() {
            if let Some(value) = self.local_db.state_update(block_id)? {
                return Ok(Some(value));
            }
        }

        if let Some(value) = self.fork_db.db.provider().state_update(block_id)? {
            return Ok(Some(value));
        }

        if self.fork_db.fetch_historical_blocks(block_id)? {
            let value = self.fork_db.db.provider().state_update(block_id)?.unwrap();
            Ok(Some(value))
        } else {
            Ok(None)
        }
    }

    fn declared_classes(
        &self,
        block_id: BlockHashOrNumber,
    ) -> ProviderResult<Option<BTreeMap<ClassHash, CompiledClassHash>>> {
        if let Some(classes) = self.local_db.declared_classes(block_id)? {
            return Ok(Some(classes));
        }

        if let Some(value) = self.fork_db.db.provider().declared_classes(block_id)? {
            return Ok(Some(value));
        }

        if self.fork_db.fetch_historical_blocks(block_id)? {
            let value = self.fork_db.db.provider().declared_classes(block_id)?.unwrap();
            Ok(Some(value))
        } else {
            Ok(None)
        }
    }

    fn deployed_contracts(
        &self,
        block_id: BlockHashOrNumber,
    ) -> ProviderResult<Option<BTreeMap<ContractAddress, ClassHash>>> {
        if let Some(value) = self.local_db.deployed_contracts(block_id)? {
            return Ok(Some(value));
        }

        if let Some(value) = self.fork_db.db.provider().deployed_contracts(block_id)? {
            return Ok(Some(value));
        }

        if self.fork_db.fetch_historical_blocks(block_id)? {
            let value = self.fork_db.db.provider().deployed_contracts(block_id)?.unwrap();
            Ok(Some(value))
        } else {
            Ok(None)
        }
    }
}

impl<Tx1: DbTx> TransactionProvider for ForkedProvider<Tx1> {
    fn transaction_by_hash(&self, hash: TxHash) -> ProviderResult<Option<TxWithHash>> {
        if let Some(tx) = self.local_db.transaction_by_hash(hash)? {
            return Ok(Some(tx));
        }

        if let Some(value) = self.fork_db.db.provider().transaction_by_hash(hash)? {
            return Ok(Some(value));
        }

        if self.fork_db.fetch_block_by_transaction_hash(hash)? {
            let value = self.fork_db.db.provider().transaction_by_hash(hash)?.unwrap();
            Ok(Some(value))
        } else {
            Ok(None)
        }
    }

    fn transactions_by_block(
        &self,
        block_id: BlockHashOrNumber,
    ) -> ProviderResult<Option<Vec<TxWithHash>>> {
        if let Some(txs) = self.local_db.transactions_by_block(block_id)? {
            return Ok(Some(txs));
        }

        if let Some(value) = self.fork_db.db.provider().transactions_by_block(block_id)? {
            return Ok(Some(value));
        }

        if self.fork_db.fetch_historical_blocks(block_id)? {
            let value = self.fork_db.db.provider().transactions_by_block(block_id)?.unwrap();
            Ok(Some(value))
        } else {
            Ok(None)
        }
    }

    fn transaction_in_range(&self, range: Range<TxNumber>) -> ProviderResult<Vec<TxWithHash>> {
        let _ = range;
        unimplemented!()
    }

    fn transaction_block_num_and_hash(
        &self,
        hash: TxHash,
    ) -> ProviderResult<Option<(BlockNumber, BlockHash)>> {
        if let Some(result) = self.local_db.transaction_block_num_and_hash(hash)? {
            return Ok(Some(result));
        }

        if let Some(value) = self.fork_db.db.provider().transaction_block_num_and_hash(hash)? {
            return Ok(Some(value));
        }

        if self.fork_db.fetch_block_by_transaction_hash(hash)? {
            let value = self.fork_db.db.provider().transaction_block_num_and_hash(hash)?.unwrap();
            Ok(Some(value))
        } else {
            Ok(None)
        }
    }

    fn transaction_by_block_and_idx(
        &self,
        block_id: BlockHashOrNumber,
        idx: u64,
    ) -> ProviderResult<Option<TxWithHash>> {
        if let Some(tx) = self.local_db.transaction_by_block_and_idx(block_id, idx)? {
            return Ok(Some(tx));
        }

        if let Some(value) =
            self.fork_db.db.provider().transaction_by_block_and_idx(block_id, idx)?
        {
            return Ok(Some(value));
        }

        if self.fork_db.fetch_historical_blocks(block_id)? {
            let value =
                self.fork_db.db.provider().transaction_by_block_and_idx(block_id, idx)?.unwrap();
            Ok(Some(value))
        } else {
            Ok(None)
        }
    }

    fn transaction_count_by_block(
        &self,
        block_id: BlockHashOrNumber,
    ) -> ProviderResult<Option<u64>> {
        if let Some(count) = self.local_db.transaction_count_by_block(block_id)? {
            return Ok(Some(count));
        }

        if let Some(value) = self.fork_db.db.provider().transaction_count_by_block(block_id)? {
            return Ok(Some(value));
        }

        if self.fork_db.fetch_historical_blocks(block_id)? {
            let value = self.fork_db.db.provider().transaction_count_by_block(block_id)?.unwrap();
            Ok(Some(value))
        } else {
            Ok(None)
        }
    }
}

impl<Tx1: DbTx> TransactionsProviderExt for ForkedProvider<Tx1> {
    fn transaction_hashes_in_range(&self, range: Range<TxNumber>) -> ProviderResult<Vec<TxHash>> {
        let _ = range;
        unimplemented!()
    }

    fn total_transactions(&self) -> ProviderResult<usize> {
        // NOTE: this only returns the total number of transactions in the local database
        self.local_db.total_transactions()
    }
}

impl<Tx1: DbTx> TransactionStatusProvider for ForkedProvider<Tx1> {
    fn transaction_status(&self, hash: TxHash) -> ProviderResult<Option<FinalityStatus>> {
        if let Some(result) = self.local_db.transaction_status(hash)? {
            return Ok(Some(result));
        }

        if let Some(value) = self.fork_db.db.provider().transaction_status(hash)? {
            return Ok(Some(value));
        }

        if self.fork_db.fetch_block_by_transaction_hash(hash)? {
            let value = self.fork_db.db.provider().transaction_status(hash)?.unwrap();
            Ok(Some(value))
        } else {
            Ok(None)
        }
    }
}

impl<Tx1: DbTx> TransactionTraceProvider for ForkedProvider<Tx1> {
    fn transaction_execution(
        &self,
        hash: TxHash,
    ) -> ProviderResult<Option<TypedTransactionExecutionInfo>> {
        if let Some(result) = self.local_db.transaction_execution(hash)? {
            return Ok(Some(result));
        }

        // TODO: fetch from remote

        Ok(None)
    }

    fn transaction_executions_by_block(
        &self,
        block_id: BlockHashOrNumber,
    ) -> ProviderResult<Option<Vec<TypedTransactionExecutionInfo>>> {
        if let Some(result) = self.local_db.transaction_executions_by_block(block_id)? {
            return Ok(Some(result));
        }

        // TODO: fetch from remote

        Ok(None)
    }

    fn transaction_executions_in_range(
        &self,
        range: Range<TxNumber>,
    ) -> ProviderResult<Vec<TypedTransactionExecutionInfo>> {
        let _ = range;
        unimplemented!()
    }
}

impl<Tx1: DbTx> ReceiptProvider for ForkedProvider<Tx1> {
    fn receipt_by_hash(&self, hash: TxHash) -> ProviderResult<Option<Receipt>> {
        if let Some(result) = self.local_db.receipt_by_hash(hash)? {
            return Ok(Some(result));
        }

        if let Some(value) = self.fork_db.db.provider().receipt_by_hash(hash)? {
            return Ok(Some(value));
        }

        if self.fork_db.fetch_block_by_transaction_hash(hash)? {
            let value = self.fork_db.db.provider().receipt_by_hash(hash)?.unwrap();
            Ok(Some(value))
        } else {
            Ok(None)
        }
    }

    fn receipts_by_block(
        &self,
        block_id: BlockHashOrNumber,
    ) -> ProviderResult<Option<Vec<Receipt>>> {
        if let Some(result) = self.local_db.receipts_by_block(block_id)? {
            return Ok(Some(result));
        }

        if let Some(value) = self.fork_db.db.provider().receipts_by_block(block_id)? {
            return Ok(Some(value));
        }

        if self.fork_db.fetch_historical_blocks(block_id)? {
            let value = self.fork_db.db.provider().receipts_by_block(block_id)?.unwrap();
            Ok(Some(value))
        } else {
            Ok(None)
        }
    }
}

impl<Tx1: DbTx> BlockEnvProvider for ForkedProvider<Tx1> {
    fn block_env_at(&self, block_id: BlockHashOrNumber) -> ProviderResult<Option<BlockEnv>> {
        if let Some(result) = self.local_db.block_env_at(block_id)? {
            return Ok(Some(result));
        }

        if let Some(value) = self.fork_db.db.provider().block_env_at(block_id)? {
            return Ok(Some(value));
        }

        if self.fork_db.fetch_historical_blocks(block_id)? {
            let value = self.fork_db.db.provider().block_env_at(block_id)?.unwrap();
            Ok(Some(value))
        } else {
            Ok(None)
        }
    }
}

impl<Tx1: DbTxMut> BlockWriter for ForkedProvider<Tx1> {
    fn insert_block_with_states_and_receipts(
        &self,
        block: SealedBlockWithStatus,
        states: StateUpdatesWithClasses,
        receipts: Vec<Receipt>,
        executions: Vec<TypedTransactionExecutionInfo>,
    ) -> ProviderResult<()> {
        self.local_db.insert_block_with_states_and_receipts(block, states, receipts, executions)
    }
}

impl<Tx1: DbTxMut> StageCheckpointProvider for ForkedProvider<Tx1> {
    fn execution_checkpoint(&self, id: &str) -> ProviderResult<Option<BlockNumber>> {
        self.local_db.execution_checkpoint(id)
    }

    fn set_execution_checkpoint(&self, id: &str, block_number: BlockNumber) -> ProviderResult<()> {
        self.local_db.set_execution_checkpoint(id, block_number)
    }

    fn prune_checkpoint(&self, id: &str) -> ProviderResult<Option<BlockNumber>> {
        self.local_db.prune_checkpoint(id)
    }

    fn set_prune_checkpoint(&self, id: &str, block_number: BlockNumber) -> ProviderResult<()> {
        self.local_db.set_prune_checkpoint(id, block_number)
    }
}<|MERGE_RESOLUTION|>--- conflicted
+++ resolved
@@ -5,8 +5,8 @@
 use katana_db::models::block::StoredBlockBodyIndices;
 use katana_fork::Backend;
 use katana_primitives::block::{
-    Block, BlockHash, BlockHashOrNumber, BlockIdOrTag, BlockNumber, BlockWithTxHashes,
-    FinalityStatus, Header, SealedBlockWithStatus,
+    Block, BlockHash, BlockHashOrNumber, BlockNumber, BlockWithTxHashes, FinalityStatus, Header,
+    SealedBlockWithStatus,
 };
 use katana_primitives::class::{ClassHash, CompiledClassHash};
 use katana_primitives::contract::ContractAddress;
@@ -36,25 +36,7 @@
 pub mod state;
 pub mod trie;
 
-<<<<<<< HEAD
 #[derive(Debug, Clone)]
-pub struct ForkedProvider<Db: Database = katana_db::Db> {
-    backend: BackendClient,
-    pub(crate) provider: Arc<DbProvider<Db>>,
-}
-
-impl<Db: Database> ForkedProvider<Db> {
-    /// ## Arguments
-    ///
-    /// - `db`: The database to use for the provider.
-    /// - `block_id`: The block id or tag to use as the fork point.
-    /// - `provider`: The Starknet JSON-RPC client to use for the provider.
-    pub fn new(db: Db, block_id: BlockIdOrTag, provider: StarknetClient) -> Self {
-        let backend = Backend::new(provider, block_id).expect("failed to create backend");
-        let provider = Arc::new(DbProvider::new(db));
-        Self { provider, backend }
-=======
-#[derive(Debug)]
 pub struct ForkedProvider<Tx: DbTx> {
     local_db: DbProvider<Tx>,
     fork_db: ForkedDb,
@@ -63,7 +45,7 @@
 #[derive(Debug, Clone)]
 pub struct ForkedDb {
     backend: Backend,
-    block_id: BlockNumber,
+    pub(crate) block_id: BlockNumber,
     db: DbProviderFactory,
 }
 
@@ -180,7 +162,6 @@
         } else {
             Ok(false)
         }
->>>>>>> 1925f765
     }
 }
 
@@ -189,21 +170,8 @@
         self.local_db.commit()?;
         Ok(())
     }
-
-    /// Returns a reference to the underlying [`DbProvider`].
-    pub fn db_provider(&self) -> &DbProvider<Db> {
-        &self.provider
-    }
-}
-
-<<<<<<< HEAD
-impl ForkedProvider<katana_db::Db> {
-    /// Creates a new [`ForkedProvider`] using an ephemeral database.
-    pub fn new_ephemeral(block_id: BlockIdOrTag, provider: StarknetClient) -> Self {
-        let backend = Backend::new(provider, block_id).expect("failed to create backend");
-        let provider = Arc::new(DbProvider::new_in_memory());
-        Self { provider, backend }
-=======
+}
+
 impl<Tx1: DbTx> ForkedProvider<Tx1> {
     pub fn new(local_db: DbProvider<Tx1>, fork_db: ForkedDb) -> Self {
         Self { local_db, fork_db }
@@ -215,7 +183,6 @@
 
     pub fn forked_db(&self) -> &ForkedDb {
         &self.fork_db
->>>>>>> 1925f765
     }
 }
 
