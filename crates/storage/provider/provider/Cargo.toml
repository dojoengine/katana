[package]
description = "Katana storage provider"
edition.workspace = true
name = "katana-provider"
version.workspace = true

# See more keys and their definitions at https://doc.rust-lang.org/cargo/reference/manifest.html

[dependencies]
katana-chain-spec = { workspace = true, optional = true }
katana-db = { workspace = true, features = [ "test-utils" ] }
katana-fork.workspace = true
katana-primitives.workspace = true
katana-genesis.workspace = true
katana-provider-api.workspace = true
katana-rpc-client.workspace = true
katana-trie.workspace = true

anyhow.workspace = true
auto_impl.workspace = true
bitvec.workspace = true
lazy_static.workspace = true
parking_lot.workspace = true
starknet.workspace = true
starknet-types-core.workspace = true
thiserror.workspace = true
tracing.workspace = true

<<<<<<< HEAD
# fork provider only deps
futures.workspace = true
tokio.workspace = true
=======
# fork provider deps
futures.workspace = true
tokio.workspace = true
katana-rpc-types.workspace = true
>>>>>>> 479704f7

alloy-primitives = { workspace = true, optional = true }
serde_json.workspace = true

[features]
test-utils = [ "dep:alloy-primitives", "dep:katana-chain-spec" ]

[dev-dependencies]
katana-chain-spec.workspace = true
katana-contracts.workspace = true
katana-runner.workspace = true

alloy-primitives.workspace = true
lazy_static.workspace = true
rand.workspace = true
rstest.workspace = true
rstest_reuse.workspace = true
serde_json.workspace = true
starknet.workspace = true
tempfile.workspace = true
tokio.workspace = true
url.workspace = true<|MERGE_RESOLUTION|>--- conflicted
+++ resolved
@@ -26,16 +26,10 @@
 thiserror.workspace = true
 tracing.workspace = true
 
-<<<<<<< HEAD
-# fork provider only deps
-futures.workspace = true
-tokio.workspace = true
-=======
 # fork provider deps
 futures.workspace = true
 tokio.workspace = true
 katana-rpc-types.workspace = true
->>>>>>> 479704f7
 
 alloy-primitives = { workspace = true, optional = true }
 serde_json.workspace = true
