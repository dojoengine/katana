use anyhow::Result;
use katana_primitives::block::{
    Block, BlockHashOrNumber, BlockNumber, BlockWithTxHashes, FinalityStatus,
};
use katana_primitives::env::BlockEnv;
use katana_primitives::state::StateUpdatesWithClasses;
use katana_primitives::transaction::TxWithHash;
use katana_provider::api::block::{
    BlockHashProvider, BlockNumberProvider, BlockProvider, BlockStatusProvider, BlockWriter,
};
use katana_provider::api::env::BlockEnvProvider;
use katana_provider::api::state::{StateFactoryProvider, StateRootProvider};
use katana_provider::api::state_update::StateUpdateProvider;
use katana_provider::api::transaction::{
    ReceiptProvider, TransactionProvider, TransactionStatusProvider, TransactionTraceProvider,
};
use katana_provider::providers::db::DbProvider;
use katana_provider::BlockchainProvider;
use rstest_reuse::{self, *};

mod fixtures;
mod utils;

use fixtures::{db_provider, mock_state_updates, provider_with_states};
use katana_primitives::Felt;

#[apply(insert_block_cases)]
fn insert_block_with_db_provider(
    #[from(db_provider)] provider: BlockchainProvider<DbProvider>,
    #[case] block_count: u64,
) -> Result<()> {
    insert_block_test_impl(provider, 0, block_count)
}

#[apply(insert_block_cases)]
fn insert_block_empty_with_db_provider(
    #[from(db_provider)] provider: BlockchainProvider<DbProvider>,
    #[case] block_count: u64,
) -> Result<()> {
    insert_block_empty_test_impl(provider, 0, block_count)
}

fn insert_block_test_impl<Db>(
    provider: BlockchainProvider<Db>,
    start: BlockNumber,
    end: BlockNumber,
) -> Result<()>
where
    Db: BlockProvider
        + BlockWriter
        + ReceiptProvider
        + StateFactoryProvider
        + TransactionStatusProvider
        + TransactionTraceProvider
        + BlockEnvProvider,
{
    let blocks = utils::generate_dummy_blocks_and_receipts(start, end);

    for (block, receipts, executions) in &blocks {
        provider.insert_block_with_states_and_receipts(
            block.clone(),
            Default::default(),
            receipts.clone(),
            executions.clone(),
        )?;

        assert_eq!(provider.latest_number().unwrap(), block.block.header.number);
        assert_eq!(provider.latest_hash().unwrap(), block.block.hash);
    }

    let actual_blocks_in_range = provider.blocks_in_range(start..=end)?;

    assert_eq!(actual_blocks_in_range.len(), (end - start + 1) as usize); // bcs the start and end is inclusive
    assert_eq!(
        actual_blocks_in_range,
        blocks.clone().into_iter().map(|b| b.0.block.unseal()).collect::<Vec<Block>>()
    );

    for (block, receipts, executions) in blocks {
        let block_id = BlockHashOrNumber::Hash(block.block.hash);

        let expected_block_num = block.block.header.number;
        let expected_block_hash = block.block.hash;
        let expected_block = block.block.unseal();

        let expected_block_env = BlockEnv {
            number: expected_block_num,
            timestamp: expected_block.header.timestamp,
            starknet_version: expected_block.header.starknet_version,
            l2_gas_prices: expected_block.header.l2_gas_prices.clone(),
            l1_gas_prices: expected_block.header.l1_gas_prices.clone(),
            l1_data_gas_prices: expected_block.header.l1_data_gas_prices.clone(),
            sequencer_address: expected_block.header.sequencer_address,
        };

        let actual_block_hash = provider.block_hash_by_num(expected_block_num)?;

        let actual_block = provider.block(block_id)?;
        let actual_block_txs = provider.transactions_by_block(block_id)?;
        let actual_status = provider.block_status(block_id)?;
        let actual_state_root =
            provider.historical(block_id)?.map(|s| s.state_root()).transpose()?;

        let actual_block_tx_count = provider.transaction_count_by_block(block_id)?;
        let actual_receipts = provider.receipts_by_block(block_id)?;
        let actual_executions = provider.transaction_executions_by_block(block_id)?;

        let expected_block_with_tx_hashes = BlockWithTxHashes {
            header: expected_block.header.clone(),
            body: expected_block.body.clone().into_iter().map(|t| t.hash).collect(),
        };

        let actual_block_with_tx_hashes = provider.block_with_tx_hashes(block_id)?;
        let actual_block_env = provider.block_env_at(block_id)?;

        assert_eq!(actual_status, Some(FinalityStatus::AcceptedOnL2));
        assert_eq!(actual_block_with_tx_hashes, Some(expected_block_with_tx_hashes));

        for (idx, tx) in expected_block.body.iter().enumerate() {
            let actual_receipt = provider.receipt_by_hash(tx.hash)?;
            let actual_execution = provider.transaction_execution(tx.hash)?;
            let actual_tx = provider.transaction_by_hash(tx.hash)?;
            let actual_tx_status = provider.transaction_status(tx.hash)?;
            let actual_tx_block_num_hash = provider.transaction_block_num_and_hash(tx.hash)?;
            let actual_tx_by_block_idx =
                provider.transaction_by_block_and_idx(block_id, idx as u64)?;

            assert_eq!(actual_tx_block_num_hash, Some((expected_block_num, expected_block_hash)));
            assert_eq!(actual_tx_status, Some(FinalityStatus::AcceptedOnL2));
            assert_eq!(actual_receipt, Some(receipts[idx].clone()));
            assert_eq!(actual_execution, Some(executions[idx].clone()));
            assert_eq!(actual_tx_by_block_idx, Some(tx.clone()));
            assert_eq!(actual_tx, Some(tx.clone()));
        }

        assert_eq!(actual_block_env, Some(expected_block_env));

        assert_eq!(actual_receipts.as_ref().map(|r| r.len()), Some(expected_block.body.len()));
        assert_eq!(actual_receipts, Some(receipts));
        assert_eq!(actual_executions, Some(executions));

        assert_eq!(actual_block_tx_count, Some(expected_block.body.len() as u64));
        assert_eq!(actual_state_root, Some(expected_block.header.state_root));
        assert_eq!(actual_block_txs, Some(expected_block.body.clone()));
        assert_eq!(actual_block_hash, Some(expected_block_hash));
        assert_eq!(actual_block, Some(expected_block));
    }

    Ok(())
}

fn insert_block_empty_test_impl<Db>(
    provider: BlockchainProvider<Db>,
    start: BlockNumber,
    end: BlockNumber,
) -> Result<()>
where
    Db: BlockProvider
        + BlockWriter
        + ReceiptProvider
        + StateFactoryProvider
        + TransactionStatusProvider
        + TransactionTraceProvider
        + BlockEnvProvider,
{
    let blocks = utils::generate_dummy_blocks_empty(start, end);
    let txs: Vec<TxWithHash> = blocks.iter().flat_map(|block| block.block.body.clone()).collect();

    let total_txs = txs.len() as u64;
    assert_eq!(total_txs, 0);

    for block in &blocks {
        provider.insert_block_with_states_and_receipts(
            block.clone(),
            Default::default(),
            vec![],
            vec![],
        )?;

        assert_eq!(provider.latest_number().unwrap(), block.block.header.number);
        assert_eq!(provider.latest_hash().unwrap(), block.block.hash);
    }

    let actual_blocks_in_range = provider.blocks_in_range(start..=end)?;

    assert_eq!(actual_blocks_in_range.len(), (end - start + 1) as usize); // because the start and end are inclusive
    assert_eq!(
        actual_blocks_in_range,
        blocks.clone().into_iter().map(|b| b.block.unseal()).collect::<Vec<Block>>()
    );

    for block in blocks {
        let block_id = BlockHashOrNumber::Hash(block.block.hash);

        let expected_block_num = block.block.header.number;
        let expected_block_hash = block.block.hash;
        let expected_block = block.block.unseal();

        let expected_block_env = BlockEnv {
            number: expected_block_num,
            timestamp: expected_block.header.timestamp,
            starknet_version: expected_block.header.starknet_version,
            l2_gas_prices: expected_block.header.l2_gas_prices.clone(),
            l1_gas_prices: expected_block.header.l1_gas_prices.clone(),
            l1_data_gas_prices: expected_block.header.l1_data_gas_prices.clone(),
            sequencer_address: expected_block.header.sequencer_address,
        };

        let actual_block_hash = provider.block_hash_by_num(expected_block_num)?;

        let actual_block = provider.block(block_id)?;
        let actual_block_txs = provider.transactions_by_block(block_id)?;
        let actual_status = provider.block_status(block_id)?;
        let actual_state_root =
            provider.historical(block_id)?.map(|s| s.state_root()).transpose()?;

        let actual_block_tx_count = provider.transaction_count_by_block(block_id)?;
        let actual_receipts = provider.receipts_by_block(block_id)?;
        let actual_executions = provider.transaction_executions_by_block(block_id)?;

        let expected_block_with_tx_hashes =
            BlockWithTxHashes { header: expected_block.header.clone(), body: vec![] };

        let actual_block_with_tx_hashes = provider.block_with_tx_hashes(block_id)?;
        let actual_block_env = provider.block_env_at(block_id)?;

        assert_eq!(actual_status, Some(FinalityStatus::AcceptedOnL2));
        assert_eq!(actual_block_with_tx_hashes, Some(expected_block_with_tx_hashes));

        let tx_hash = Felt::ZERO;

        let actual_receipt = provider.receipt_by_hash(tx_hash)?;
        let actual_execution = provider.transaction_execution(tx_hash)?;
        let actual_tx = provider.transaction_by_hash(tx_hash)?;
        let actual_tx_status = provider.transaction_status(tx_hash)?;
        let actual_tx_block_num_hash = provider.transaction_block_num_and_hash(tx_hash)?;
        let actual_tx_by_block_idx = provider.transaction_by_block_and_idx(block_id, 0)?;

        assert_eq!(actual_tx_block_num_hash, None);
        assert_eq!(actual_tx_status, None);
        assert_eq!(actual_receipt, None);
        assert_eq!(actual_execution, None);
        assert_eq!(actual_tx_by_block_idx, None);
        assert_eq!(actual_tx, None);

        assert_eq!(actual_block_env, Some(expected_block_env));

        assert_eq!(actual_receipts.as_ref().map(|r| r.len()), Some(expected_block.body.len()));
        assert_eq!(actual_receipts, Some(vec![]));
        assert_eq!(actual_executions, Some(vec![]));

        assert_eq!(actual_block_tx_count, Some(expected_block.body.len() as u64));
        assert_eq!(actual_state_root, Some(expected_block.header.state_root));
        assert_eq!(actual_block_txs, Some(expected_block.body.clone()));
        assert_eq!(actual_block_hash, Some(expected_block_hash));
        assert_eq!(actual_block, Some(expected_block));
    }

    Ok(())
}

#[apply(test_read_state_update)]
fn test_read_state_update_with_db_provider(
    #[with(db_provider())] provider: BlockchainProvider<DbProvider>,
    #[case] block_num: BlockNumber,
    #[case] expected_state_update: StateUpdatesWithClasses,
) -> Result<()> {
    test_read_state_update_impl(provider, block_num, expected_state_update)
}

fn test_read_state_update_impl<Db>(
    provider: BlockchainProvider<Db>,
    block_num: BlockNumber,
    expected_state_update: StateUpdatesWithClasses,
) -> Result<()>
where
    Db: StateUpdateProvider,
{
    let actual_state_update = provider.state_update(BlockHashOrNumber::from(block_num))?;
    assert_eq!(actual_state_update, Some(expected_state_update.state_updates));
    Ok(())
}

#[template]
#[rstest::rstest]
#[case::insert_1_block(1)]
// #[case::insert_2_block(2)]
// #[case::insert_5_block(5)]
// #[case::insert_10_block(10)]
fn insert_block_cases(#[case] block_count: u64) {}

#[template]
#[rstest::rstest]
#[case::state_update_at_block_1(1, mock_state_updates()[0].clone())]
// #[case::state_update_at_block_2(2, mock_state_updates()[1].clone())]
// #[case::state_update_at_block_3(3, StateUpdatesWithClasses::default())]
// #[case::state_update_at_block_5(5, mock_state_updates()[2].clone())]
fn test_read_state_update<Db>(
    #[from(provider_with_states)] provider: BlockchainProvider<Db>,
    #[case] block_num: BlockNumber,
    #[case] expected_state_update: StateUpdatesWithClasses,
) {
}

mod fork {
    use fixtures::fork::{fork_provider, fork_provider_with_spawned_fork_network};
    use katana_provider::providers::fork::ForkedProvider;

    use super::*;

<<<<<<< HEAD
    #[apply(insert_block_cases)]
    // #[ignore = "trie computation not supported yet for forked mode yet"]
=======
    #[template]
    #[rstest::rstest]
    #[case::insert_1_block(1)]
    #[case::insert_2_block(2)]
    #[case::insert_5_block(5)]
    #[case::insert_10_block(10)]
    fn fork_insert_block_cases(#[case] block_count: u64) {}

    #[apply(fork_insert_block_cases)]
>>>>>>> baa73c5f
    fn insert_block_with_fork_provider(
        #[from(fork_provider)] provider: BlockchainProvider<ForkedProvider>,
        #[case] block_count: u64,
    ) -> Result<()> {
        let forked_block = provider.inner().block_id();
        insert_block_test_impl(provider, forked_block + 1, forked_block + block_count)
    }

<<<<<<< HEAD
    #[apply(insert_block_cases)]
    // #[ignore = "trie computation not supported yet for forked mode yet"]
=======
    #[apply(fork_insert_block_cases)]
>>>>>>> baa73c5f
    fn insert_block_empty_with_fork_provider(
        #[from(fork_provider)] provider: BlockchainProvider<ForkedProvider>,
        #[case] block_count: u64,
    ) -> Result<()> {
        let forked_block = provider.inner().block_id();
        insert_block_empty_test_impl(provider, forked_block + 1, forked_block + block_count)
    }

    // #[apply(test_read_state_update)]
    // fn test_read_state_update_with_fork_provider(
    //     #[with(fork_provider_with_spawned_fork_network::default())] provider: BlockchainProvider<
    //         ForkedProvider,
    //     >,
    //     #[case] block_num: BlockNumber,
    //     #[case] expected_state_update: StateUpdatesWithClasses,
    // ) -> Result<()> {
    //     test_read_state_update_impl(provider, block_num, expected_state_update)
    // }
}<|MERGE_RESOLUTION|>--- conflicted
+++ resolved
@@ -308,10 +308,6 @@
 
     use super::*;
 
-<<<<<<< HEAD
-    #[apply(insert_block_cases)]
-    // #[ignore = "trie computation not supported yet for forked mode yet"]
-=======
     #[template]
     #[rstest::rstest]
     #[case::insert_1_block(1)]
@@ -321,7 +317,6 @@
     fn fork_insert_block_cases(#[case] block_count: u64) {}
 
     #[apply(fork_insert_block_cases)]
->>>>>>> baa73c5f
     fn insert_block_with_fork_provider(
         #[from(fork_provider)] provider: BlockchainProvider<ForkedProvider>,
         #[case] block_count: u64,
@@ -330,12 +325,7 @@
         insert_block_test_impl(provider, forked_block + 1, forked_block + block_count)
     }
 
-<<<<<<< HEAD
-    #[apply(insert_block_cases)]
-    // #[ignore = "trie computation not supported yet for forked mode yet"]
-=======
     #[apply(fork_insert_block_cases)]
->>>>>>> baa73c5f
     fn insert_block_empty_with_fork_provider(
         #[from(fork_provider)] provider: BlockchainProvider<ForkedProvider>,
         #[case] block_count: u64,
