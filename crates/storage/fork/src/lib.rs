use std::collections::hash_map::Entry;
use std::collections::{HashMap, VecDeque};
use std::fmt::Debug;
use std::io;
use std::pin::Pin;
#[cfg(test)]
use std::sync::atomic::Ordering;
use std::sync::mpsc::{
    channel as oneshot, Receiver as OneshotReceiver, RecvError, Sender as OneshotSender,
};
use std::sync::Arc;
use std::task::{Context, Poll};

use anyhow::anyhow;
use futures::channel::mpsc::{channel as async_channel, Receiver, SendError, Sender};
use futures::future::BoxFuture;
use futures::stream::Stream;
use futures::{Future, FutureExt};
<<<<<<< HEAD
use katana_primitives::block::BlockIdOrTag;
=======
use katana_metrics::metrics::Gauge;
use katana_metrics::{metrics, Metrics};
use katana_primitives::block::{BlockHashOrNumber, BlockIdOrTag, BlockNumber};
>>>>>>> 1925f765
use katana_primitives::class::{
    ClassHash, CompiledClassHash, ComputeClassHashError, ContractClass,
    ContractClassCompilationError,
};
use katana_primitives::contract::{ContractAddress, Nonce, StorageKey, StorageValue};
use katana_primitives::transaction::TxHash;
use katana_primitives::Felt;
use katana_rpc_client::starknet::{
    Client as StarknetClient, Error as StarknetClientError, StarknetApiError,
};
use katana_rpc_types::class::Class;
use katana_rpc_types::{
    ContractStorageKeys, GetBlockWithReceiptsResponse, GetStorageProofResponse, StateUpdate,
    TxReceiptWithBlockInfo,
};
use parking_lot::Mutex;
use tracing::{error, trace};

/// Default maximum number of concurrent requests that can be processed.
/// This is a reasonable default to prevent overwhelming the remote RPC provider.
const DEFAULT_WORKER_MAX_CONCURRENT_REQUESTS: usize = 50;

type BackendResult<T> = Result<T, BackendError>;

pub struct Backend {
    sender: Mutex<Sender<BackendRequest>>,
    metrics: BackendMetrics,
    #[cfg(test)]
    stats: BackendStats,
}

impl std::fmt::Debug for Backend {
    fn fmt(&self, f: &mut std::fmt::Formatter<'_>) -> std::fmt::Result {
        #[cfg(not(test))]
        {
            f.debug_struct("BackendClient")
                .field("sender", &self.sender)
                .field("metrics", &"<metrics>")
                .finish()
        }

        #[cfg(test)]
        {
            f.debug_struct("BackendClient")
                .field("sender", &self.sender)
                .field("metrics", &"<metrics>")
                .field("stats", &self.stats)
                .finish()
        }
    }
}

impl Clone for Backend {
    fn clone(&self) -> Self {
        Self {
            sender: Mutex::new(self.sender.lock().clone()),
            metrics: self.metrics.clone(),
            #[cfg(test)]
            stats: self.stats.clone(),
        }
    }
}

/////////////////////////////////////////////////////////////////
// Backend implementation
/////////////////////////////////////////////////////////////////

impl Backend {
    pub fn new(provider: StarknetClient) -> Result<Self, BackendError> {
        Self::new_with_config(provider, DEFAULT_WORKER_MAX_CONCURRENT_REQUESTS)
    }

    pub fn new_with_config(
        provider: StarknetClient,
        max_concurrent_requests: usize,
    ) -> Result<Self, BackendError> {
        let (request_tx, request_rx) = async_channel(100);
        let metrics = BackendMetrics::default();

        #[cfg(test)]
        let stats = BackendStats::default();

        let worker = BackendWorker {
            incoming: request_rx,
            metrics: metrics.clone(),
            starknet_client: Arc::new(provider),
            pending_requests: Vec::new(),
            request_dedup_map: HashMap::new(),
            queued_requests: VecDeque::new(),
            max_concurrent_requests,
            #[cfg(test)]
            stats: stats.clone(),
        };

        std::thread::Builder::new()
            .name("forking-backend-worker".into())
            .spawn(move || {
                tokio::runtime::Builder::new_current_thread()
                    .enable_all()
                    .build()
                    .expect("failed to create tokio runtime")
                    .block_on(worker);
            })
            .map_err(|e| BackendError::BackendThreadInit(Arc::new(e)))?;

        trace!("Forking backend worker started.");

        Ok(Backend {
            metrics,
            sender: Mutex::new(request_tx),
            #[cfg(test)]
            stats,
        })
    }

    pub fn get_block(
        &self,
        block_id: BlockHashOrNumber,
    ) -> Result<Option<GetBlockWithReceiptsResponse>, BackendClientError> {
        trace!(%block_id, "Requesting block.");
        let (req, rx) = BackendRequest::block(block_id);
        self.request(req)?;
        match rx.recv()? {
            BackendResponse::Block(res) => handle_not_found_err(res),
            response => Err(BackendClientError::UnexpectedResponse(anyhow!("{response:?}"))),
        }
    }

    pub fn get_state_update(
        &self,
        block_id: BlockHashOrNumber,
    ) -> Result<Option<StateUpdate>, BackendClientError> {
        trace!(%block_id, "Requesting state update.");
        let (req, rx) = BackendRequest::state_update(block_id);
        self.request(req)?;
        match rx.recv()? {
            BackendResponse::StateUpdate(res) => handle_not_found_err(res),
            response => Err(BackendClientError::UnexpectedResponse(anyhow!("{response:?}"))),
        }
    }

    pub fn get_receipt(
        &self,
        tx_hash: TxHash,
    ) -> Result<Option<TxReceiptWithBlockInfo>, BackendClientError> {
        trace!(%tx_hash, "Requesting block.");
        let (req, rx) = BackendRequest::receipt(tx_hash);
        self.request(req)?;
        match rx.recv()? {
            BackendResponse::Receipt(res) => handle_not_found_err(res),
            response => Err(BackendClientError::UnexpectedResponse(anyhow!("{response:?}"))),
        }
    }

    pub fn get_nonce(
        &self,
        address: ContractAddress,
        block_id: BlockNumber,
    ) -> Result<Option<Nonce>, BackendClientError> {
        trace!(%address, "Requesting contract nonce.");
        let (req, rx) = BackendRequest::nonce(address, block_id);
        self.request(req)?;
        match rx.recv()? {
            BackendResponse::Nonce(res) => handle_not_found_err(res),
            response => Err(BackendClientError::UnexpectedResponse(anyhow!("{response:?}"))),
        }
    }

    pub fn get_storage(
        &self,
        address: ContractAddress,
        key: StorageKey,
        block_id: BlockNumber,
    ) -> Result<Option<StorageValue>, BackendClientError> {
        trace!(%address, key = %format!("{key:#x}"), "Requesting contract storage.");
        let (req, rx) = BackendRequest::storage(address, key, block_id);
        self.request(req)?;
        match rx.recv()? {
            BackendResponse::Storage(res) => handle_not_found_err(res),
            response => Err(BackendClientError::UnexpectedResponse(anyhow!("{response:?}"))),
        }
    }

    pub fn get_class_hash_at(
        &self,
        address: ContractAddress,
        block_id: BlockNumber,
    ) -> Result<Option<ClassHash>, BackendClientError> {
        trace!(%address, "Requesting contract class hash.");
        let (req, rx) = BackendRequest::class_hash(address, block_id);
        self.request(req)?;
        match rx.recv()? {
            BackendResponse::ClassHashAt(res) => handle_not_found_err(res),
            response => Err(BackendClientError::UnexpectedResponse(anyhow!("{response:?}"))),
        }
    }

    pub fn get_class_at(
        &self,
        class_hash: ClassHash,
        block_id: BlockNumber,
    ) -> Result<Option<ContractClass>, BackendClientError> {
        trace!(class_hash = %format!("{class_hash:#x}"), "Requesting class.");
        let (req, rx) = BackendRequest::class(class_hash, block_id);
        self.request(req)?;
        match rx.recv()? {
            BackendResponse::ClassAt(res) => {
                if let Some(class) = handle_not_found_err(res)? {
                    Ok(Some(ContractClass::try_from(class)?))
                } else {
                    Ok(None)
                }
            }
            response => Err(BackendClientError::UnexpectedResponse(anyhow!("{response:?}"))),
        }
    }

    pub fn get_compiled_class_hash(
        &self,
        class_hash: ClassHash,
        block_id: BlockNumber,
    ) -> Result<Option<CompiledClassHash>, BackendClientError> {
        trace!(class_hash = %format!("{class_hash:#x}"), "Requesting compiled class hash.");
        if let Some(class) = self.get_class_at(class_hash, block_id)? {
            let class = class.compile()?;
            Ok(Some(class.class_hash()?))
        } else {
            Ok(None)
        }
    }

    pub fn get_classes_proofs(
        &self,
        classes: Vec<ClassHash>,
        block_id: BlockNumber,
    ) -> Result<Option<GetStorageProofResponse>, BackendClientError> {
        trace!(classes = %classes.len(), block = %block_id, "Requesting classes proofs.");
        let (req, rx) = BackendRequest::classes_proof(classes, block_id);
        self.request(req)?;
        match rx.recv()? {
            BackendResponse::Proofs(res) => {
                if let Some(proofs) = handle_not_found_err(res)? {
                    Ok(Some(proofs))
                } else {
                    Ok(None)
                }
            }
            response => Err(BackendClientError::UnexpectedResponse(anyhow!("{response:?}"))),
        }
    }

    pub fn get_contracts_proofs(
        &self,
        contracts: Vec<ContractAddress>,
        block_id: BlockNumber,
    ) -> Result<Option<GetStorageProofResponse>, BackendClientError> {
        trace!(contracts = %contracts.len(), block = %block_id, "Requesting contracts proofs.");
        let (req, rx) = BackendRequest::contracts_proof(contracts, block_id);
        self.request(req)?;
        match rx.recv()? {
            BackendResponse::Proofs(res) => {
                if let Some(proofs) = handle_not_found_err(res)? {
                    Ok(Some(proofs))
                } else {
                    Ok(None)
                }
            }
            response => Err(BackendClientError::UnexpectedResponse(anyhow!("{response:?}"))),
        }
    }

    pub fn get_storages_proofs(
        &self,
        storages: Vec<ContractStorageKeys>,
        block_id: BlockNumber,
    ) -> Result<Option<GetStorageProofResponse>, BackendClientError> {
        trace!(contracts = %storages.len(), block = %block_id, "Requesting storages proofs.");
        let (req, rx) = BackendRequest::storages_proof(storages, block_id);
        self.request(req)?;
        match rx.recv()? {
            BackendResponse::Proofs(res) => {
                if let Some(proofs) = handle_not_found_err(res)? {
                    Ok(Some(proofs))
                } else {
                    Ok(None)
                }
            }
            response => Err(BackendClientError::UnexpectedResponse(anyhow!("{response:?}"))),
        }
    }

    pub fn get_global_roots(
        &self,
        block_id: BlockNumber,
    ) -> Result<Option<GetStorageProofResponse>, BackendClientError> {
        trace!(block = %block_id, "Requesting state roots.");
        let (req, rx) = BackendRequest::global_roots(block_id);
        self.request(req)?;
        match rx.recv()? {
            BackendResponse::GlobalRoots(res) => {
                if let Some(roots) = handle_not_found_err(res)? {
                    Ok(Some(roots))
                } else {
                    Ok(None)
                }
            }
            response => Err(BackendClientError::UnexpectedResponse(anyhow!("{response:?}"))),
        }
    }

    pub fn get_storage_root(
        &self,
        contract: ContractAddress,
        block_id: BlockNumber,
    ) -> Result<Option<Felt>, BackendClientError> {
        trace!(%contract, block = %block_id, "Requesting storage root.");
        let (req, rx) = BackendRequest::storage_root(contract, block_id);
        self.request(req)?;
        match rx.recv()? {
            BackendResponse::StorageRoot(res) => {
                if let Some(root) = handle_not_found_err(res)? {
                    Ok(Some(root))
                } else {
                    Ok(None)
                }
            }
            response => Err(BackendClientError::UnexpectedResponse(anyhow!("{response:?}"))),
        }
    }

    /// Send a request to the backend thread.
    fn request(&self, req: BackendRequest) -> Result<(), BackendClientError> {
        self.sender.lock().try_send(req).map_err(|e| e.into_send_error())?;
        Ok(())
    }

    /// Get the current number of pending requests.
    /// This is a test-only method that reads the atomic counter.
    #[cfg(test)]
    fn stats(&self) -> &BackendStats {
        &self.stats
    }
}

/// The types of response from [`Backend`].
///
/// This enum implements `Clone` because responses often need to be sent to multiple senders
/// when requests are deduplicated. In the request deduplication logic, when multiple clients
/// request the same data (e.g., the same contract's storage at the same key), only one actual
/// RPC request is made to the remote provider. When that request completes, the same response
/// needs to be distributed to all waiting senders, which requires cloning the response for each
/// sender in the deduplication vector.
#[derive(Debug, Clone)]
enum BackendResponse {
    Receipt(BackendResult<TxReceiptWithBlockInfo>),
    Block(BackendResult<GetBlockWithReceiptsResponse>),
    StateUpdate(BackendResult<StateUpdate>),
    Nonce(BackendResult<Nonce>),
    Storage(BackendResult<StorageValue>),
    ClassHashAt(BackendResult<ClassHash>),
    ClassAt(BackendResult<Class>),
    StorageRoot(BackendResult<Felt>),
    GlobalRoots(BackendResult<GetStorageProofResponse>),
    Proofs(BackendResult<GetStorageProofResponse>),
}

/// Errors that can occur when interacting with the backend.
#[derive(Debug, thiserror::Error, Clone)]
pub enum BackendError {
    #[error("failed to spawn backend thread: {0}")]
    BackendThreadInit(#[from] Arc<io::Error>),
    #[error("rpc provider error: {0}")]
    StarknetProvider(#[from] Arc<katana_rpc_client::starknet::Error>),
    #[error("unexpected received result: {0}")]
    UnexpectedReceiveResult(Arc<anyhow::Error>),
}

struct Request<P> {
    payload: P,
    sender: OneshotSender<BackendResponse>,
}

#[derive(Eq, Hash, PartialEq, Clone, Debug)]
enum ProofsType {
    Classes(Vec<ClassHash>),
    Contracts(Vec<ContractAddress>),
    Storages(Vec<ContractStorageKeys>),
}

/// The types of request that can be sent to [`Backend`].
///
/// Each request consists of a payload and the sender half of a oneshot channel that will be used
/// to send the result back to the backend handle.
enum BackendRequest {
    Receipt(Request<TxHash>),
    GlobalRoots(Request<BlockNumber>),
    StorageRoot(Request<(ContractAddress, BlockNumber)>),
    Block(Request<BlockHashOrNumber>),
    StateUpdate(Request<BlockHashOrNumber>),
    Class(Request<(ClassHash, BlockNumber)>),
    Proofs(Request<(ProofsType, BlockNumber)>),
    Nonce(Request<(ContractAddress, BlockNumber)>),
    ClassHash(Request<(ContractAddress, BlockNumber)>),
    Storage(Request<((ContractAddress, StorageKey), BlockNumber)>),
}

impl BackendRequest {
    fn receipt(tx_hash: TxHash) -> (BackendRequest, OneshotReceiver<BackendResponse>) {
        let (sender, receiver) = oneshot();
        (BackendRequest::Receipt(Request { payload: tx_hash, sender }), receiver)
    }

    /// Create a new request for fetching the nonce of a contract.
    fn block(block_id: BlockHashOrNumber) -> (BackendRequest, OneshotReceiver<BackendResponse>) {
        let (sender, receiver) = oneshot();
        (BackendRequest::Block(Request { payload: block_id, sender }), receiver)
    }

    fn state_update(
        block_id: BlockHashOrNumber,
    ) -> (BackendRequest, OneshotReceiver<BackendResponse>) {
        let (sender, receiver) = oneshot();
        (BackendRequest::StateUpdate(Request { payload: block_id, sender }), receiver)
    }

    /// Create a new request for fetching the nonce of a contract.
    fn nonce(
        address: ContractAddress,
        block_id: BlockNumber,
    ) -> (BackendRequest, OneshotReceiver<BackendResponse>) {
        let (sender, receiver) = oneshot();
        (BackendRequest::Nonce(Request { payload: (address, block_id), sender }), receiver)
    }

    /// Create a new request for fetching the class definitions of a contract.
    fn class(
        hash: ClassHash,
        block_id: BlockNumber,
    ) -> (BackendRequest, OneshotReceiver<BackendResponse>) {
        let (sender, receiver) = oneshot();
        (BackendRequest::Class(Request { payload: (hash, block_id), sender }), receiver)
    }

    /// Create a new request for fetching the class hash of a contract.
    fn class_hash(
        address: ContractAddress,
        block_id: BlockNumber,
    ) -> (BackendRequest, OneshotReceiver<BackendResponse>) {
        let (sender, receiver) = oneshot();
        (BackendRequest::ClassHash(Request { payload: (address, block_id), sender }), receiver)
    }

    /// Create a new request for fetching the storage value of a contract.
    fn storage(
        address: ContractAddress,
        key: StorageKey,
        block_id: BlockNumber,
    ) -> (BackendRequest, OneshotReceiver<BackendResponse>) {
        let (sender, receiver) = oneshot();
        (BackendRequest::Storage(Request { payload: ((address, key), block_id), sender }), receiver)
    }

    fn classes_proof(
        classes: Vec<ClassHash>,
        block_id: BlockNumber,
    ) -> (BackendRequest, OneshotReceiver<BackendResponse>) {
        let (sender, receiver) = oneshot();
        let payload = (ProofsType::Classes(classes), block_id);
        (BackendRequest::Proofs(Request { payload, sender }), receiver)
    }

    fn contracts_proof(
        contracts: Vec<ContractAddress>,
        block_id: BlockNumber,
    ) -> (BackendRequest, OneshotReceiver<BackendResponse>) {
        let (sender, receiver) = oneshot();
        let payload = (ProofsType::Contracts(contracts), block_id);
        (BackendRequest::Proofs(Request { payload, sender }), receiver)
    }

    fn storages_proof(
        storages: Vec<ContractStorageKeys>,
        block_id: BlockNumber,
    ) -> (BackendRequest, OneshotReceiver<BackendResponse>) {
        let (sender, receiver) = oneshot();
        let payload = (ProofsType::Storages(storages), block_id);
        (BackendRequest::Proofs(Request { payload, sender }), receiver)
    }

    fn global_roots(block_id: BlockNumber) -> (BackendRequest, OneshotReceiver<BackendResponse>) {
        let (sender, receiver) = oneshot();
        (BackendRequest::GlobalRoots(Request { payload: block_id, sender }), receiver)
    }

    fn storage_root(
        contract: ContractAddress,
        block_id: BlockNumber,
    ) -> (BackendRequest, OneshotReceiver<BackendResponse>) {
        let (sender, receiver) = oneshot();
        (BackendRequest::StorageRoot(Request { payload: (contract, block_id), sender }), receiver)
    }
}

type BackendRequestFuture = BoxFuture<'static, BackendResponse>;

// Identifier for pending requests.
// This is used for request deduplication.
#[derive(Eq, Hash, PartialEq, Clone, Debug)]
enum BackendRequestIdentifier {
    Receipt(TxHash),
    GlobalRoots(BlockNumber),
    StorageRoot(ContractAddress, BlockNumber),
    Block(BlockHashOrNumber),
    Proofs(ProofsType, BlockNumber),
    StateUpdate(BlockHashOrNumber),
    Nonce(ContractAddress, BlockNumber),
    Class(ClassHash, BlockNumber),
    ClassHash(ContractAddress, BlockNumber),
    Storage((ContractAddress, StorageKey), BlockNumber),
}

/// Metrics for the forking backend.
#[derive(Metrics, Clone)]
#[metrics(scope = "forking.backend")]
pub struct BackendMetrics {
    /// Number of requests currently being processed (pending)
    pub pending_requests: Gauge,
    /// Number of requests queued and waiting to be processed
    pub queued_requests: Gauge,
}

/////////////////////////////////////////////////////////////////
// BackendWorker
/////////////////////////////////////////////////////////////////

/// The backend for the forked provider.
///
/// It is responsible for processing [requests](BackendRequest) to fetch data from the remote
/// provider.
struct BackendWorker {
    /// The Starknet RPC provider that will be used to fetch data from.
    starknet_client: Arc<StarknetClient>,
    // HashMap that keep track of current requests, for dedup purposes.
    request_dedup_map: HashMap<BackendRequestIdentifier, Vec<OneshotSender<BackendResponse>>>,
    /// Requests that are currently being poll.
    pending_requests: Vec<(BackendRequestIdentifier, BackendRequestFuture)>,
    /// Requests that are queued to be polled.
    queued_requests: VecDeque<BackendRequest>,
    /// A channel for receiving requests from the [Backend]s.
    incoming: Receiver<BackendRequest>,
<<<<<<< HEAD
    /// Pinned block id for all requests.
    block_id: BlockIdOrTag,
=======
    /// Maximum number of concurrent requests that can be processed.
    max_concurrent_requests: usize,
    /// Metrics for the backend.
    metrics: BackendMetrics,
    #[cfg(test)]
    stats: BackendStats,
>>>>>>> 1925f765
}

/////////////////////////////////////////////////////////////////
// BackendWorker implementation
/////////////////////////////////////////////////////////////////

<<<<<<< HEAD
impl Backend {
    // TODO(kariy): create a `.start()` method start running the backend logic and let the users
    // choose which thread to running it on instead of spawning the thread ourselves.
    /// Create a new [Backend] with the given provider and block id, and returns a handle to it. The
    /// backend will start processing requests immediately upon creation.
    #[allow(clippy::new_ret_no_self)]
    pub fn new(
        provider: StarknetClient,
        block_id: BlockIdOrTag,
    ) -> Result<BackendClient, BackendError> {
        let (handle, backend) = Self::new_inner(provider, block_id);
=======
impl BackendWorker {
    /// This method is responsible for transforming the incoming request
    /// sent from a [Backend] into a RPC request to the remote network.
    fn handle_requests(&mut self, request: BackendRequest) {
        let provider = self.starknet_client.clone();
>>>>>>> 1925f765

        // Check if there are similar requests in the queue before sending the request
        match request {
            BackendRequest::Receipt(Request { payload: tx_hash, sender }) => {
                let req_key = BackendRequestIdentifier::Receipt(tx_hash);

                self.dedup_request(
                    req_key,
                    sender,
                    Box::pin(async move {
                        let res = provider
                            .get_transaction_receipt(tx_hash)
                            .await
                            .map_err(|e| BackendError::StarknetProvider(Arc::new(e)));

                        BackendResponse::Receipt(res)
                    }),
                );
            }

<<<<<<< HEAD
    fn new_inner(provider: StarknetClient, block_id: BlockIdOrTag) -> (BackendClient, Backend) {
        // Create async channel to receive requests from the handle.
        let (tx, rx) = async_channel(100);
        let backend = Backend {
            block_id,
            incoming: rx,
            provider: Arc::new(provider),
            request_dedup_map: HashMap::new(),
            pending_requests: Vec::new(),
            queued_requests: VecDeque::new(),
        };
=======
            BackendRequest::Block(Request { payload: block_id, sender }) => {
                let req_key = BackendRequestIdentifier::Block(block_id);
                let block_id = BlockIdOrTag::from(block_id);
>>>>>>> 1925f765

                self.dedup_request(
                    req_key,
                    sender,
                    Box::pin(async move {
                        let res = provider
                            .get_block_with_receipts(block_id)
                            .await
                            .map_err(|e| BackendError::StarknetProvider(Arc::new(e)));

<<<<<<< HEAD
    /// This method is responsible for transforming the incoming request
    /// sent from a [BackendHandle] into a RPC request to the remote network.
    fn handle_requests(&mut self, request: BackendRequest) {
        let block_id = self.block_id;
        let provider = self.provider.clone();
=======
                        BackendResponse::Block(res)
                    }),
                );
            }
>>>>>>> 1925f765

            BackendRequest::StateUpdate(Request { payload: block_id, sender }) => {
                let req_key = BackendRequestIdentifier::StateUpdate(block_id);
                let block_id = BlockIdOrTag::from(block_id);

                self.dedup_request(
                    req_key,
                    sender,
                    Box::pin(async move {
                        let res = provider
                            .get_state_update(block_id)
                            .await
                            .map_err(|e| BackendError::StarknetProvider(Arc::new(e)));

                        BackendResponse::StateUpdate(res)
                    }),
                );
            }

            BackendRequest::Nonce(Request { payload: (address, block_id), sender }) => {
                let req_key = BackendRequestIdentifier::Nonce(address, block_id);
                let block_id = BlockIdOrTag::from(block_id);

                self.dedup_request(
                    req_key,
                    sender,
                    Box::pin(async move {
                        let res = provider
                            .get_nonce(block_id, address)
                            .await
                            .map_err(|e| BackendError::StarknetProvider(Arc::new(e)));

                        BackendResponse::Nonce(res)
                    }),
                );
            }

            BackendRequest::Storage(Request { payload: ((addr, key), block_id), sender }) => {
                let req_key = BackendRequestIdentifier::Storage((addr, key), block_id);
                let block_id = BlockIdOrTag::from(block_id);

                self.dedup_request(
                    req_key,
                    sender,
                    Box::pin(async move {
                        let res = provider
                            .get_storage_at(addr, key, block_id)
                            .await
                            .map_err(|e| BackendError::StarknetProvider(Arc::new(e)));

                        BackendResponse::Storage(res)
                    }),
                );
            }

            BackendRequest::ClassHash(Request { payload: (address, block_id), sender }) => {
                let req_key = BackendRequestIdentifier::ClassHash(address, block_id);
                let block_id = BlockIdOrTag::from(block_id);

                self.dedup_request(
                    req_key,
                    sender,
                    Box::pin(async move {
                        let res = provider
                            .get_class_hash_at(block_id, address)
                            .await
                            .map_err(|e| BackendError::StarknetProvider(Arc::new(e)));

                        BackendResponse::ClassHashAt(res)
                    }),
                );
            }

            BackendRequest::Class(Request { payload: (hash, block_id), sender }) => {
                let req_key = BackendRequestIdentifier::Class(hash, block_id);
                let block_id = BlockIdOrTag::from(block_id);

                self.dedup_request(
                    req_key,
                    sender,
                    Box::pin(async move {
                        let res = provider
                            .get_class(block_id, hash)
                            .await
                            .map_err(|e| BackendError::StarknetProvider(Arc::new(e)));

                        BackendResponse::ClassAt(res)
                    }),
                );
            }

            BackendRequest::Proofs(Request { payload: (r#type, block_id), sender }) => {
                let req_key = BackendRequestIdentifier::Proofs(r#type.clone(), block_id);
                let block_id = BlockIdOrTag::from(block_id);

                let request: BoxFuture<'static, BackendResponse> = match r#type {
                    ProofsType::Classes(classes) => Box::pin(async move {
                        let res = provider
                            .get_storage_proof(block_id, Some(classes), None, None)
                            .await
                            .map_err(|e| BackendError::StarknetProvider(Arc::new(e)));

                        BackendResponse::Proofs(res)
                    }),

                    ProofsType::Contracts(contracts) => Box::pin(async move {
                        let res = provider
                            .get_storage_proof(block_id, None, Some(contracts), None)
                            .await
                            .map_err(|e| BackendError::StarknetProvider(Arc::new(e)));

                        BackendResponse::Proofs(res)
                    }),

                    ProofsType::Storages(storage_keys) => Box::pin(async move {
                        let res = provider
                            .get_storage_proof(block_id, None, None, Some(storage_keys))
                            .await
                            .map_err(|e| BackendError::StarknetProvider(Arc::new(e)));

                        BackendResponse::Proofs(res)
                    }),
                };

                self.dedup_request(req_key, sender, request);
            }

            BackendRequest::GlobalRoots(Request { payload: block_id, sender }) => {
                let req_key = BackendRequestIdentifier::GlobalRoots(block_id);
                let block_id = BlockIdOrTag::from(block_id);

                self.dedup_request(
                    req_key,
                    sender,
                    Box::pin(async move {
                        let res = provider
                            .get_storage_proof(block_id, None, None, None)
                            .await
                            .map_err(|e| BackendError::StarknetProvider(Arc::new(e)));

                        BackendResponse::GlobalRoots(res)
                    }),
                );
            }

            BackendRequest::StorageRoot(Request { payload: (contract, block_id), sender }) => {
                let req_key = BackendRequestIdentifier::StorageRoot(contract, block_id);
                let block_id = BlockIdOrTag::from(block_id);

                self.dedup_request(
                    req_key,
                    sender,
                    Box::pin(async move {
                        let res = provider
                            .get_storage_proof(block_id, None, Some(vec![contract]), None)
                            .await
                            .map(|mut proof| {
                                proof
                                    .contracts_proof
                                    .contract_leaves_data
                                    .pop()
                                    .expect("must exist")
                                    .storage_root
                            })
                            .map_err(|e| BackendError::StarknetProvider(Arc::new(e)));

                        BackendResponse::StorageRoot(res)
                    }),
                );
            }
        }
    }

    fn dedup_request(
        &mut self,
        req_key: BackendRequestIdentifier,
        sender: OneshotSender<BackendResponse>,
        rpc_call_future: BoxFuture<'static, BackendResponse>,
    ) {
        if let Entry::Vacant(e) = self.request_dedup_map.entry(req_key.clone()) {
            self.pending_requests.push((req_key, rpc_call_future));
            e.insert(vec![sender]);
        } else {
            match self.request_dedup_map.get_mut(&req_key) {
                Some(sender_vec) => {
                    sender_vec.push(sender);
                }
                None => {
                    // Log this and do nothing here, as this should never happen.
                    // If this does happen it is an unexpected bug.
                    error!("failed to get current request dedup vector");
                }
            }
        }
    }
}

impl Future for BackendWorker {
    type Output = ();

    fn poll(self: Pin<&mut Self>, cx: &mut Context<'_>) -> Poll<Self::Output> {
        let pin = self.get_mut();
        loop {
            // convert queued requests into futures to be polled, respecting the concurrent limit
            while !pin.queued_requests.is_empty()
                && pin.pending_requests.len() < pin.max_concurrent_requests
            {
                if let Some(req) = pin.queued_requests.pop_front() {
                    pin.handle_requests(req);
                }
            }

            // Update metrics and atomic counters
            let pending_count = pin.pending_requests.len();
            let queued_count = pin.queued_requests.len();
            pin.metrics.pending_requests.set(pending_count as f64);
            pin.metrics.queued_requests.set(queued_count as f64);

            #[cfg(test)]
            {
                pin.stats.pending_requests_count.store(pending_count, Ordering::Relaxed);
                pin.stats.queued_requests_count.store(queued_count, Ordering::Relaxed);
            }

            loop {
                match Pin::new(&mut pin.incoming).poll_next(cx) {
                    Poll::Ready(Some(req)) => {
                        pin.queued_requests.push_back(req);
                    }
                    // Resolve if stream is exhausted.
                    Poll::Ready(None) => {
                        return Poll::Ready(());
                    }
                    Poll::Pending => {
                        break;
                    }
                }
            }

            // poll all pending requests
            for n in (0..pin.pending_requests.len()).rev() {
                let (fut_key, mut fut) = pin.pending_requests.swap_remove(n);
                // poll the future and if the future is still pending, push it back to the
                // pending requests so that it will be polled again
                match fut.poll_unpin(cx) {
                    Poll::Pending => {
                        pin.pending_requests.push((fut_key, fut));
                    }
                    Poll::Ready(res) => {
                        let sender_vec = pin
                            .request_dedup_map
                            .get(&fut_key)
                            .expect("failed to get sender vector");

                        // Send the response to all the senders waiting on the same request
                        sender_vec.iter().for_each(|sender| {
                            sender.send(res.clone()).unwrap_or_else(
                                |error| error!(key = ?fut_key, %error, "Failed to send result."),
                            );
                        });

                        pin.request_dedup_map.remove(&fut_key);
                    }
                }
            }

            // Update metrics and atomic counters after processing
            let pending_count = pin.pending_requests.len();
            let queued_count = pin.queued_requests.len();
            pin.metrics.pending_requests.set(pending_count as f64);
            pin.metrics.queued_requests.set(queued_count as f64);

            #[cfg(test)]
            {
                pin.stats.pending_requests_count.store(pending_count, Ordering::Relaxed);
                pin.stats.queued_requests_count.store(queued_count, Ordering::Relaxed);
            }

            // if no queued requests, then yield
            if pin.queued_requests.is_empty() {
                return Poll::Pending;
            }
        }
    }
}

impl std::fmt::Debug for BackendWorker {
    fn fmt(&self, f: &mut std::fmt::Formatter<'_>) -> std::fmt::Result {
        f.debug_struct("Backend")
            .field("provider", &self.starknet_client)
            .field("request_dedup_map", &self.request_dedup_map)
            .field("pending_requests", &self.pending_requests.len())
            .field("queued_requests", &self.queued_requests.len())
            .field("incoming", &self.incoming)
            .field("max_concurrent_requests", &self.max_concurrent_requests)
            .finish()
    }
}

#[cfg(test)]
#[derive(Debug, Clone, Default)]
struct BackendStats {
    pending_requests_count: Arc<std::sync::atomic::AtomicUsize>,
    queued_requests_count: Arc<std::sync::atomic::AtomicUsize>,
}

#[cfg(test)]
impl BackendStats {
    fn pending_requests_count(&self) -> usize {
        self.pending_requests_count.load(Ordering::Relaxed)
    }

    fn queued_requests_count(&self) -> usize {
        self.queued_requests_count.load(Ordering::Relaxed)
    }
}

#[derive(Debug, thiserror::Error)]
pub enum BackendClientError {
    #[error("failed to send request to backend: {0}")]
    FailedSendRequest(#[from] SendError),

    #[error("failed to receive result from backend: {0}")]
    FailedReceiveResult(#[from] RecvError),

    #[error(transparent)]
    BackendError(#[from] BackendError),

    #[error("failed to convert class: {0}")]
    ClassConversion(#[from] katana_rpc_types::class::ConversionError),

    #[error("failed to compile class: {0}")]
    ClassCompilation(#[from] ContractClassCompilationError),

    #[error("failed to compute class hash: {0}")]
    ClassHashComputation(#[from] ComputeClassHashError),

    #[error("unexpected response: {0}")]
    UnexpectedResponse(anyhow::Error),
}

/// A helper function to convert a contract/class not found error returned by the RPC provider into
/// a `Option::None`.
///
/// This is to follow the Katana's provider APIs convention where 'not found'/'non-existent' should
/// be represented as `Option::None`.
fn handle_not_found_err<T>(
    result: Result<T, BackendError>,
) -> Result<Option<T>, BackendClientError> {
    match result {
        Ok(value) => Ok(Some(value)),

        Err(BackendError::StarknetProvider(err)) => match err.as_ref() {
            StarknetClientError::Starknet(StarknetApiError::BlockNotFound) => Ok(None),
            StarknetClientError::Starknet(StarknetApiError::TxnHashNotFound) => Ok(None),
            StarknetClientError::Starknet(StarknetApiError::ContractNotFound) => Ok(None),
            StarknetClientError::Starknet(StarknetApiError::ClassHashNotFound) => Ok(None),
            _ => Err(BackendClientError::BackendError(BackendError::StarknetProvider(err))),
        },

        Err(err) => Err(BackendClientError::BackendError(err)),
    }
}

#[cfg(test)]
pub(crate) mod test_utils {

    use std::sync::mpsc::{sync_channel, SyncSender};
    use std::time::Duration;

    use serde_json::{json, Value};
    use tokio::io::{AsyncReadExt, AsyncWriteExt};
    use tokio::net::TcpListener;
    use url::Url;

    use super::*;

    pub fn create_forked_backend(rpc_url: &str) -> Backend {
        let url = Url::parse(rpc_url).expect("valid url");
        let provider = StarknetClient::new(url);
        Backend::new(provider).unwrap()
    }

    pub fn create_forked_backend_with_config(
        rpc_url: &str,
        max_concurrent_requests: usize,
    ) -> Backend {
        let url = Url::parse(rpc_url).expect("valid url");
        let provider = StarknetClient::new(url);
        Backend::new_with_config(provider, max_concurrent_requests).unwrap()
    }

    // Starts a TCP server that never close the connection.
    pub fn start_tcp_server(addr: String) {
        use tokio::runtime::Builder;

        let (tx, rx) = sync_channel::<()>(1);
        std::thread::spawn(move || {
            Builder::new_current_thread().enable_all().build().unwrap().block_on(async move {
                let listener = TcpListener::bind(addr).await.unwrap();
                let mut connections = Vec::new();

                tx.send(()).unwrap();

                loop {
                    let (socket, _) = listener.accept().await.unwrap();
                    connections.push(socket);
                }
            });
        });

        rx.recv().unwrap();
    }

    // Helper function to start a TCP server that returns predefined JSON-RPC responses
    // The `result` parameter should be the value to return in the "result" field of the JSON-RPC
    // response
    pub fn start_mock_rpc_server(addr: String, result: String) -> SyncSender<()> {
        use tokio::runtime::Builder;

        let (resp_signal_tx, resp_signal_rx) = sync_channel::<()>(100);
        let (server_ready_tx, server_ready_rx) = sync_channel::<()>(1);

        std::thread::spawn(move || {
            Builder::new_current_thread().enable_all().build().unwrap().block_on(async move {
                let listener = TcpListener::bind(addr).await.unwrap();
                let pending_requests = Arc::new(Mutex::new(VecDeque::new()));

                server_ready_tx.send(()).unwrap();

                // Spawn a task to accept incoming connections
                let pending_requests_accept = pending_requests.clone();
                let accept_task_handle = tokio::spawn(async move {
                    loop {
                        let (mut socket, _) = listener.accept().await.unwrap();

                        // Read the request
                        let mut buffer = [0; 1024];
                        let n = socket.read(&mut buffer).await.unwrap();

                        // Parse the HTTP request to extract the JSON-RPC body
                        let request_str = String::from_utf8_lossy(&buffer[..n]);
                        let id = if let Some(body_start) = request_str.rfind("\r\n\r\n") {
                            let body = &request_str[body_start + 4..];
                            let request = serde_json::from_str::<Value>(body).unwrap();
                            request.get("id").unwrap().clone()
                        } else {
                            json!(1)
                        };

                        // Store the socket and ID for later processing (the ID needs to be equal in
                        // both request and response as per JSON-RPC spec)
                        pending_requests_accept.lock().push_back((socket, id));
                    }
                });

                // Process requests in FIFO order based on signals
                loop {
                    // Wait for a signal to process the next request triggered by consumer
                    if resp_signal_rx.recv().is_err() {
                        break;
                    }

                    // Get the next pending request
                    let (mut socket, id) = {
                        let mut queue = pending_requests.lock();
                        // Wait until there's a request to process
                        while queue.is_empty() {
                            drop(queue);
                            tokio::time::sleep(Duration::from_millis(10)).await;
                            queue = pending_requests.lock();
                        }

                        queue.pop_front().unwrap()
                    };

                    let json_response = serde_json::to_string(&json!({
                        "id": id,
                        "jsonrpc": "2.0",
                        "result": result
                    }))
                    .unwrap();

                    let http_response = format!(
                        "HTTP/1.1 200 OK\r\ncontent-length: {}\r\ncontent-type: \
                         application/json\r\n\r\n{}",
                        json_response.len(),
                        json_response
                    );

                    socket.write_all(http_response.as_bytes()).await.unwrap();
                    socket.flush().await.unwrap();
                }

                accept_task_handle.abort();
            });
        });

        // Wait for the server to be ready
        server_ready_rx.recv().unwrap();

        // Returning the sender to allow controlling the response timing.
        resp_signal_tx
    }
}

impl From<BackendClientError> for katana_provider_api::ProviderError {
    fn from(value: BackendClientError) -> Self {
        Self::Other(value.to_string())
    }
}

#[cfg(test)]
mod tests {
    use std::sync::Mutex;
    use std::time::Duration;

    use starknet::macros::felt;

    use super::test_utils::*;
    use super::*;

    const ERROR_SEND_REQUEST: &str = "Failed to send request to backend";

    #[test]
    fn handle_incoming_requests() {
        // start a mock remote network
        start_tcp_server("127.0.0.1:8080".to_string());

        let handle = create_forked_backend("http://127.0.0.1:8080");
        let block_id = 1;

        // check no pending requests
        let pending_requests_count = handle.stats().pending_requests_count();
        assert_eq!(pending_requests_count, 0, "Backend should not have any ongoing requests.");

        // send requests to the backend
        let h1 = handle.clone();
        std::thread::spawn(move || {
            h1.get_nonce(felt!("0x1").into(), block_id).expect(ERROR_SEND_REQUEST);
        });
        let h2 = handle.clone();
        std::thread::spawn(move || {
            h2.get_class_at(felt!("0x1"), block_id).expect(ERROR_SEND_REQUEST);
        });
        let h3 = handle.clone();
        std::thread::spawn(move || {
            h3.get_compiled_class_hash(felt!("0x2"), block_id).expect(ERROR_SEND_REQUEST);
        });
        let h4 = handle.clone();
        std::thread::spawn(move || {
            h4.get_class_hash_at(felt!("0x1").into(), block_id).expect(ERROR_SEND_REQUEST);
        });
        let h5 = handle.clone();
        std::thread::spawn(move || {
            h5.get_storage(felt!("0x1").into(), felt!("0x1"), block_id).expect(ERROR_SEND_REQUEST);
        });

        // wait for the requests to be handled
        std::thread::sleep(Duration::from_secs(1));

        // check request are handled
        let pending_requests_count = handle.stats().pending_requests_count();
        assert_eq!(pending_requests_count, 5, "Backend should have 5 ongoing requests.")
    }

    #[test]
    fn get_nonce_request_should_be_deduplicated() {
        // start a mock remote network
        start_tcp_server("127.0.0.1:8081".to_string());

        let handle = create_forked_backend("http://127.0.0.1:8081");
        let block_id = 1;

        // check no pending requests
        let pending_requests_count = handle.stats().pending_requests_count();
        assert_eq!(pending_requests_count, 0, "Backend should not have any ongoing requests.");

        // send requests to the backend
        let h1 = handle.clone();
        std::thread::spawn(move || {
            h1.get_nonce(felt!("0x1").into(), block_id).expect(ERROR_SEND_REQUEST);
        });
        let h2 = handle.clone();
        std::thread::spawn(move || {
            h2.get_nonce(felt!("0x1").into(), block_id).expect(ERROR_SEND_REQUEST);
        });

        // wait for the requests to be handled
        std::thread::sleep(Duration::from_secs(1));

        // check current request count
        let pending_requests_count = handle.stats().pending_requests_count();
        assert_eq!(pending_requests_count, 1, "Backend should have 1 ongoing requests.");

        // Different request, should be counted
        let h3 = handle.clone();
        std::thread::spawn(move || {
            h3.get_nonce(felt!("0x2").into(), block_id).expect(ERROR_SEND_REQUEST);
        });

        // wait for the requests to be handled
        std::thread::sleep(Duration::from_secs(1));

        // check request are handled
        let pending_requests_count = handle.stats().pending_requests_count();
        assert_eq!(pending_requests_count, 2, "Backend should only have 2 ongoing requests.")
    }

    #[test]
    fn get_class_at_request_should_be_deduplicated() {
        // start a mock remote network
        start_tcp_server("127.0.0.1:8082".to_string());

        let handle = create_forked_backend("http://127.0.0.1:8082");
        let block_id = 1;

        // check no pending requests
        let pending_requests_count = handle.stats().pending_requests_count();
        assert_eq!(pending_requests_count, 0, "Backend should not have any ongoing requests.");

        // send requests to the backend
        let h1 = handle.clone();
        std::thread::spawn(move || {
            h1.get_class_at(felt!("0x1"), block_id).expect(ERROR_SEND_REQUEST);
        });
        let h2 = handle.clone();
        std::thread::spawn(move || {
            h2.get_class_at(felt!("0x1"), block_id).expect(ERROR_SEND_REQUEST);
        });

        // wait for the requests to be handled
        std::thread::sleep(Duration::from_secs(1));

        // check current request count
        let pending_requests_count = handle.stats().pending_requests_count();
        assert_eq!(pending_requests_count, 1, "Backend should have 1 ongoing requests.");

        // Different request, should be counted
        let h3 = handle.clone();
        std::thread::spawn(move || {
            h3.get_class_at(felt!("0x2"), block_id).expect(ERROR_SEND_REQUEST);
        });

        // wait for the requests to be handled
        std::thread::sleep(Duration::from_secs(1));

        // check request are handled
        let pending_requests_count = handle.stats().pending_requests_count();
        assert_eq!(pending_requests_count, 2, "Backend should only have 2 ongoing requests.")
    }

    #[test]
    fn get_compiled_class_hash_request_should_be_deduplicated() {
        // start a mock remote network
        start_tcp_server("127.0.0.1:8083".to_string());

        let handle = create_forked_backend("http://127.0.0.1:8083");
        let block_id = 1;

        // check no pending requests
        let pending_requests_count = handle.stats().pending_requests_count();
        assert_eq!(pending_requests_count, 0, "Backend should not have any ongoing requests.");

        // send requests to the backend
        let h1 = handle.clone();
        std::thread::spawn(move || {
            h1.get_compiled_class_hash(felt!("0x1"), block_id).expect(ERROR_SEND_REQUEST);
        });
        let h2 = handle.clone();
        std::thread::spawn(move || {
            h2.get_compiled_class_hash(felt!("0x1"), block_id).expect(ERROR_SEND_REQUEST);
        });

        // wait for the requests to be handled
        std::thread::sleep(Duration::from_secs(1));

        // check current request count
        let pending_requests_count = handle.stats().pending_requests_count();
        assert_eq!(pending_requests_count, 1, "Backend should have 1 ongoing requests.");

        // Different request, should be counted
        let h3 = handle.clone();
        std::thread::spawn(move || {
            h3.get_compiled_class_hash(felt!("0x2"), block_id).expect(ERROR_SEND_REQUEST);
        });

        // wait for the requests to be handled
        std::thread::sleep(Duration::from_secs(1));

        // check request are handled
        let pending_requests_count = handle.stats().pending_requests_count();
        assert_eq!(pending_requests_count, 2, "Backend should only have 2 ongoing requests.")
    }

    #[test]
    fn get_class_at_and_get_compiled_class_hash_request_should_be_deduplicated() {
        // start a mock remote network
        start_tcp_server("127.0.0.1:8084".to_string());

        let handle = create_forked_backend("http://127.0.0.1:8084");
        let block_id = 1;

        // check no pending requests
        let pending_requests_count = handle.stats().pending_requests_count();
        assert_eq!(pending_requests_count, 0, "Backend should not have any ongoing requests.");

        // send requests to the backend
        let h1 = handle.clone();
        std::thread::spawn(move || {
            h1.get_class_at(felt!("0x1"), block_id).expect(ERROR_SEND_REQUEST);
        });
        // Since this also calls to the same request as the previous one, it should be deduped
        let h2 = handle.clone();
        std::thread::spawn(move || {
            h2.get_compiled_class_hash(felt!("0x1"), block_id).expect(ERROR_SEND_REQUEST);
        });

        // wait for the requests to be handled
        std::thread::sleep(Duration::from_secs(1));

        // check current request count
        let pending_requests_count = handle.stats().pending_requests_count();
        assert_eq!(pending_requests_count, 1, "Backend should have 1 ongoing requests.");

        // Different request, should be counted
        let h3 = handle.clone();
        std::thread::spawn(move || {
            h3.get_class_at(felt!("0x2"), block_id).expect(ERROR_SEND_REQUEST);
        });

        // wait for the requests to be handled
        std::thread::sleep(Duration::from_secs(1));

        // check request are handled
        let pending_requests_count = handle.stats().pending_requests_count();
        assert_eq!(pending_requests_count, 2, "Backend should only have 2 ongoing requests.")
    }

    #[test]
    fn get_class_hash_at_request_should_be_deduplicated() {
        // start a mock remote network
        start_tcp_server("127.0.0.1:8085".to_string());

        let handle = create_forked_backend("http://127.0.0.1:8085");
        let block_id = 1;

        // check no pending requests
        let pending_requests_count = handle.stats().pending_requests_count();
        assert_eq!(pending_requests_count, 0, "Backend should not have any ongoing requests.");

        // send requests to the backend
        let h1 = handle.clone();
        std::thread::spawn(move || {
            h1.get_class_hash_at(felt!("0x1").into(), block_id).expect(ERROR_SEND_REQUEST);
        });
        let h2 = handle.clone();
        std::thread::spawn(move || {
            h2.get_class_hash_at(felt!("0x1").into(), block_id).expect(ERROR_SEND_REQUEST);
        });

        // wait for the requests to be handled
        std::thread::sleep(Duration::from_secs(1));

        // check current request count
        let pending_requests_count = handle.stats().pending_requests_count();
        assert_eq!(pending_requests_count, 1, "Backend should have 1 ongoing requests.");

        // Different request, should be counted
        let h3 = handle.clone();
        std::thread::spawn(move || {
            h3.get_class_hash_at(felt!("0x2").into(), block_id).expect(ERROR_SEND_REQUEST);
        });

        // wait for the requests to be handled
        std::thread::sleep(Duration::from_secs(1));

        // check request are handled
        let pending_requests_count = handle.stats().pending_requests_count();
        assert_eq!(pending_requests_count, 2, "Backend should only have 2 ongoing requests.")
    }

    #[test]
    fn get_storage_request_should_be_deduplicated() {
        // start a mock remote network
        start_tcp_server("127.0.0.1:8086".to_string());

        let handle = create_forked_backend("http://127.0.0.1:8086");
        let block_id = 1;

        // check no pending requests
        let pending_requests_count = handle.stats().pending_requests_count();
        assert_eq!(pending_requests_count, 0, "Backend should not have any ongoing requests.");

        // send requests to the backend
        let h1 = handle.clone();
        std::thread::spawn(move || {
            h1.get_storage(felt!("0x1").into(), felt!("0x1"), block_id).expect(ERROR_SEND_REQUEST);
        });
        let h2 = handle.clone();
        std::thread::spawn(move || {
            h2.get_storage(felt!("0x1").into(), felt!("0x1"), block_id).expect(ERROR_SEND_REQUEST);
        });

        // wait for the requests to be handled
        std::thread::sleep(Duration::from_secs(1));

        // check current request count
        let pending_requests_count = handle.stats().pending_requests_count();
        assert_eq!(pending_requests_count, 1, "Backend should have 1 ongoing requests.");

        // Different request, should be counted
        let h3 = handle.clone();
        std::thread::spawn(move || {
            h3.get_storage(felt!("0x2").into(), felt!("0x3"), block_id).expect(ERROR_SEND_REQUEST);
        });

        // wait for the requests to be handled
        std::thread::sleep(Duration::from_secs(1));

        // check request are handled
        let pending_requests_count = handle.stats().pending_requests_count();
        assert_eq!(pending_requests_count, 2, "Backend should only have 2 ongoing requests.")
    }

    #[test]
    fn get_storage_request_on_same_address_with_different_key_should_be_deduplicated() {
        // start a mock remote network
        start_tcp_server("127.0.0.1:8087".to_string());

        let handle = create_forked_backend("http://127.0.0.1:8087");
        let block_id = 1;

        // check no pending requests
        let pending_requests_count = handle.stats().pending_requests_count();
        assert_eq!(pending_requests_count, 0, "Backend should not have any ongoing requests.");

        // send requests to the backend
        let h1 = handle.clone();
        std::thread::spawn(move || {
            h1.get_storage(felt!("0x1").into(), felt!("0x1"), block_id).expect(ERROR_SEND_REQUEST);
        });
        let h2 = handle.clone();
        std::thread::spawn(move || {
            h2.get_storage(felt!("0x1").into(), felt!("0x1"), block_id).expect(ERROR_SEND_REQUEST);
        });

        // wait for the requests to be handled
        std::thread::sleep(Duration::from_secs(1));

        // check current request count
        let pending_requests_count = handle.stats().pending_requests_count();
        assert_eq!(pending_requests_count, 1, "Backend should have 1 ongoing requests.");

        // Different request, should be counted
        let h3 = handle.clone();
        std::thread::spawn(move || {
            h3.get_storage(felt!("0x1").into(), felt!("0x3"), block_id).expect(ERROR_SEND_REQUEST);
        });
        // Different request, should be counted
        let h4 = handle.clone();
        std::thread::spawn(move || {
            h4.get_storage(felt!("0x1").into(), felt!("0x6"), block_id).expect(ERROR_SEND_REQUEST);
        });

        // wait for the requests to be handled
        std::thread::sleep(Duration::from_secs(1));

        // check current request count
        let pending_requests_count = handle.stats().pending_requests_count();
        assert_eq!(pending_requests_count, 3, "Backend should have 3 ongoing requests.");

        // Same request as the last one, shouldn't be counted
        let h5 = handle.clone();
        std::thread::spawn(move || {
            h5.get_storage(felt!("0x1").into(), felt!("0x6"), block_id).expect(ERROR_SEND_REQUEST);
        });

        // wait for the requests to be handled
        std::thread::sleep(Duration::from_secs(1));

        // check request are handled
        let pending_requests_count = handle.stats().pending_requests_count();
        assert_eq!(pending_requests_count, 3, "Backend should only have 3 ongoing requests.")
    }

    #[test]
    fn test_deduplicated_request_should_return_similar_results() {
        // Start mock server with a predefined nonce result value
        let result = "0x123";
        let sender = start_mock_rpc_server("127.0.0.1:8090".to_string(), result.to_string());

        let handle = create_forked_backend("http://127.0.0.1:8090");
        let block_id = 1;
        let addr = ContractAddress(felt!("0x1"));

        // Collect results from multiple identical nonce requests
        let results: Arc<Mutex<Vec<_>>> = Arc::new(Mutex::new(Vec::new()));

        let handles: Vec<_> = (0..5)
            .map(|_| {
                let h = handle.clone();
                let results = results.clone();
                std::thread::spawn(move || {
                    let res = h.get_nonce(addr, block_id);
                    results.lock().unwrap().push(res);
                })
            })
            .collect();

        // wait for the requests to be sent to the rpc server
        std::thread::sleep(Duration::from_secs(1));

        // Check that there's only one request, meaning it is deduplicated.
        let pending_requests_count = handle.stats().pending_requests_count();
        assert_eq!(pending_requests_count, 1, "Backend should only have 1 ongoing requests.");

        // Send the signal to tell the mock rpc server to return the response
        sender.send(()).unwrap();

        // Join all request threads
        handles.into_iter().for_each(|h| h.join().unwrap());

        // Verify all results are identical
        let results = results.lock().unwrap();
        for result in results.iter() {
            assert_eq!(
                &Some(felt!("0x123")),
                result.as_ref().unwrap(),
                "All deduplicated nonce requests should return the same result"
            );
        }
    }

    #[test]
    fn test_concurrent_request_limit() {
        // Start a mock remote network that never responds
        start_tcp_server("127.0.0.1:8091".to_string());

        // Create a backend with a low concurrent request limit
        let max_concurrent = 3;
        let handle = create_forked_backend_with_config("http://127.0.0.1:8091", max_concurrent);
        let block_id = 1;

        // Check no pending requests initially
        let pending_requests_count = handle.stats().pending_requests_count();
        assert_eq!(pending_requests_count, 0, "Backend should not have any ongoing requests.");

        // Send more requests than the limit (each with different parameters to avoid deduplication)
        let addresses = [
            felt!("0x1"),
            felt!("0x2"),
            felt!("0x3"),
            felt!("0x4"),
            felt!("0x5"),
            felt!("0x6"),
            felt!("0x7"),
            felt!("0x8"),
            felt!("0x9"),
            felt!("0xa"),
        ];

        for address in addresses {
            let h = handle.clone();
            std::thread::spawn(move || {
                let _ = h.get_nonce(address.into(), block_id);
            });
        }

        // Wait for requests to be processed
        std::thread::sleep(Duration::from_secs(1));

        // Verify that the number of pending requests does not exceed the limit
        let pending_requests_count = handle.stats().pending_requests_count();
        assert_eq!(
            pending_requests_count, max_concurrent,
            "Backend should respect the max concurrent requests limit"
        );

        let ongoing_requests_count = handle.stats().queued_requests_count();
        assert_eq!(ongoing_requests_count, addresses.len() - max_concurrent,);
    }

    #[test]
    fn test_requests_are_processed_after_limit_freed() {
        // Start mock server with a predefined result
        let result = "0x456";
        let sender = start_mock_rpc_server("127.0.0.1:8092".to_string(), result.to_string());

        // Create a backend with a limit of 2 concurrent requests
        let max_concurrent = 2;
        let handle = create_forked_backend_with_config("http://127.0.0.1:8092", max_concurrent);
        let block_id = 1;

        // Send 4 different requests (more than the limit)
        let addresses = [felt!("0x1"), felt!("0x2"), felt!("0x3"), felt!("0x4")];
        for address in addresses {
            let h = handle.clone();
            std::thread::spawn(move || {
                let _ = h.get_nonce(address.into(), block_id);
            });
        }

        // Wait for requests to be queued
        std::thread::sleep(Duration::from_secs(1));

        // Initially should only have max_concurrent pending
        let pending_requests_count = handle.stats().pending_requests_count();
        assert_eq!(
            pending_requests_count, max_concurrent,
            "Backend should have max_concurrent ongoing requests"
        );

        // Send signals to complete the first batch of requests
        sender.send(()).unwrap();
        sender.send(()).unwrap();

        // Wait for the first batch to complete and next batch to start
        std::thread::sleep(Duration::from_secs(1));

        // Now the remaining requests should be processing
        let pending_requests_count = handle.stats().pending_requests_count();
        assert_eq!(
            pending_requests_count, max_concurrent,
            "Backend should process remaining queued requests up to the limit"
        );

        // Complete the remaining requests
        sender.send(()).unwrap();
        sender.send(()).unwrap();
    }
}<|MERGE_RESOLUTION|>--- conflicted
+++ resolved
@@ -16,13 +16,9 @@
 use futures::future::BoxFuture;
 use futures::stream::Stream;
 use futures::{Future, FutureExt};
-<<<<<<< HEAD
-use katana_primitives::block::BlockIdOrTag;
-=======
 use katana_metrics::metrics::Gauge;
 use katana_metrics::{metrics, Metrics};
 use katana_primitives::block::{BlockHashOrNumber, BlockIdOrTag, BlockNumber};
->>>>>>> 1925f765
 use katana_primitives::class::{
     ClassHash, CompiledClassHash, ComputeClassHashError, ContractClass,
     ContractClassCompilationError,
@@ -573,42 +569,23 @@
     queued_requests: VecDeque<BackendRequest>,
     /// A channel for receiving requests from the [Backend]s.
     incoming: Receiver<BackendRequest>,
-<<<<<<< HEAD
-    /// Pinned block id for all requests.
-    block_id: BlockIdOrTag,
-=======
     /// Maximum number of concurrent requests that can be processed.
     max_concurrent_requests: usize,
     /// Metrics for the backend.
     metrics: BackendMetrics,
     #[cfg(test)]
     stats: BackendStats,
->>>>>>> 1925f765
 }
 
 /////////////////////////////////////////////////////////////////
 // BackendWorker implementation
 /////////////////////////////////////////////////////////////////
 
-<<<<<<< HEAD
-impl Backend {
-    // TODO(kariy): create a `.start()` method start running the backend logic and let the users
-    // choose which thread to running it on instead of spawning the thread ourselves.
-    /// Create a new [Backend] with the given provider and block id, and returns a handle to it. The
-    /// backend will start processing requests immediately upon creation.
-    #[allow(clippy::new_ret_no_self)]
-    pub fn new(
-        provider: StarknetClient,
-        block_id: BlockIdOrTag,
-    ) -> Result<BackendClient, BackendError> {
-        let (handle, backend) = Self::new_inner(provider, block_id);
-=======
 impl BackendWorker {
     /// This method is responsible for transforming the incoming request
     /// sent from a [Backend] into a RPC request to the remote network.
     fn handle_requests(&mut self, request: BackendRequest) {
         let provider = self.starknet_client.clone();
->>>>>>> 1925f765
 
         // Check if there are similar requests in the queue before sending the request
         match request {
@@ -629,23 +606,9 @@
                 );
             }
 
-<<<<<<< HEAD
-    fn new_inner(provider: StarknetClient, block_id: BlockIdOrTag) -> (BackendClient, Backend) {
-        // Create async channel to receive requests from the handle.
-        let (tx, rx) = async_channel(100);
-        let backend = Backend {
-            block_id,
-            incoming: rx,
-            provider: Arc::new(provider),
-            request_dedup_map: HashMap::new(),
-            pending_requests: Vec::new(),
-            queued_requests: VecDeque::new(),
-        };
-=======
             BackendRequest::Block(Request { payload: block_id, sender }) => {
                 let req_key = BackendRequestIdentifier::Block(block_id);
                 let block_id = BlockIdOrTag::from(block_id);
->>>>>>> 1925f765
 
                 self.dedup_request(
                     req_key,
@@ -656,18 +619,10 @@
                             .await
                             .map_err(|e| BackendError::StarknetProvider(Arc::new(e)));
 
-<<<<<<< HEAD
-    /// This method is responsible for transforming the incoming request
-    /// sent from a [BackendHandle] into a RPC request to the remote network.
-    fn handle_requests(&mut self, request: BackendRequest) {
-        let block_id = self.block_id;
-        let provider = self.provider.clone();
-=======
                         BackendResponse::Block(res)
                     }),
                 );
             }
->>>>>>> 1925f765
 
             BackendRequest::StateUpdate(Request { payload: block_id, sender }) => {
                 let req_key = BackendRequestIdentifier::StateUpdate(block_id);
