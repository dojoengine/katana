//! Server implementation for the Starknet JSON-RPC API.

use std::sync::Arc;

use katana_core::backend::Backend;
use katana_core::service::block_producer::{BlockProducer, BlockProducerMode, PendingExecutor};
use katana_executor::{ExecutionResult, ExecutorFactory};
use katana_pool::{TransactionPool, TxPool};
use katana_primitives::block::{
    BlockHash, BlockHashOrNumber, BlockIdOrTag, BlockNumber, BlockTag, FinalityStatus,
    PartialHeader,
};
use katana_primitives::class::ClassHash;
use katana_primitives::contract::{ContractAddress, Nonce, StorageKey, StorageValue};
use katana_primitives::da::L1DataAvailabilityMode;
use katana_primitives::env::BlockEnv;
use katana_primitives::event::MaybeForkedContinuationToken;
use katana_primitives::transaction::{ExecutableTxWithHash, TxHash, TxWithHash};
use katana_primitives::version::CURRENT_STARKNET_VERSION;
use katana_primitives::Felt;
use katana_provider::error::ProviderError;
use katana_provider::traits::block::{BlockHashProvider, BlockIdReader, BlockNumberProvider};
use katana_provider::traits::contract::ContractClassProvider;
use katana_provider::traits::env::BlockEnvProvider;
use katana_provider::traits::state::{StateFactoryProvider, StateProvider, StateRootProvider};
use katana_provider::traits::transaction::{
    ReceiptProvider, TransactionProvider, TransactionStatusProvider,
};
use katana_rpc_api::error::starknet::StarknetApiError;
use katana_rpc_types::block::{
    MaybePendingBlockWithReceipts, MaybePendingBlockWithTxHashes, MaybePendingBlockWithTxs,
    PendingBlockWithReceipts, PendingBlockWithTxHashes, PendingBlockWithTxs,
};
use katana_rpc_types::class::RpcContractClass;
use katana_rpc_types::event::{EventFilterWithPage, EventsPage};
use katana_rpc_types::receipt::{ReceiptBlock, TxReceiptWithBlockInfo};
use katana_rpc_types::state_update::MaybePendingStateUpdate;
use katana_rpc_types::transaction::Tx;
use katana_rpc_types::trie::{
    ClassesProof, ContractLeafData, ContractStorageKeys, ContractStorageProofs, ContractsProof,
    GetStorageProofResponse, GlobalRoots, Nodes,
};
use katana_rpc_types::FeeEstimate;
use katana_rpc_types_builder::ReceiptBuilder;
use katana_tasks::{BlockingTaskPool, TokioTaskSpawner};
<<<<<<< HEAD
use starknet::core::types::{PriceUnit, ResultPageRequest, TransactionStatus};
=======
use starknet::core::types::{ResultPageRequest, TransactionExecutionStatus, TransactionStatus};
>>>>>>> 80ee2f4c

use crate::permit::Permits;
use crate::utils::events::{Cursor, EventBlockId};
use crate::{utils, DEFAULT_ESTIMATE_FEE_MAX_CONCURRENT_REQUESTS};

mod blockifier;
mod config;
pub mod forking;
mod read;
mod trace;
mod write;

#[cfg(feature = "cartridge")]
pub use config::PaymasterConfig;
pub use config::StarknetApiConfig;
use forking::ForkedClient;

type StarknetApiResult<T> = Result<T, StarknetApiError>;

/// Handler for the Starknet JSON-RPC server.
///
/// This struct implements all the JSON-RPC traits required to serve the Starknet API (ie,
/// [read](katana_rpc_api::starknet::StarknetApi),
/// [write](katana_rpc_api::starknet::StarknetWriteApi), and
/// [trace](katana_rpc_api::starknet::StarknetTraceApi) APIs.
#[allow(missing_debug_implementations)]
pub struct StarknetApi<EF>
where
    EF: ExecutorFactory,
{
    inner: Arc<StarknetApiInner<EF>>,
}

struct StarknetApiInner<EF>
where
    EF: ExecutorFactory,
{
    pool: TxPool,
    backend: Arc<Backend<EF>>,
    forked_client: Option<ForkedClient>,
    blocking_task_pool: BlockingTaskPool,
    block_producer: Option<BlockProducer<EF>>,
    estimate_fee_permit: Permits,
    config: StarknetApiConfig,
}

impl<EF> StarknetApi<EF>
where
    EF: ExecutorFactory,
{
    pub fn new(
        backend: Arc<Backend<EF>>,
        pool: TxPool,
        block_producer: Option<BlockProducer<EF>>,
        config: StarknetApiConfig,
    ) -> Self {
        Self::new_inner(backend, pool, block_producer, None, config)
    }

    pub fn new_forked(
        backend: Arc<Backend<EF>>,
        pool: TxPool,
        block_producer: BlockProducer<EF>,
        forked_client: ForkedClient,
        config: StarknetApiConfig,
    ) -> Self {
        Self::new_inner(backend, pool, Some(block_producer), Some(forked_client), config)
    }

    fn new_inner(
        backend: Arc<Backend<EF>>,
        pool: TxPool,
        block_producer: Option<BlockProducer<EF>>,
        forked_client: Option<ForkedClient>,
        config: StarknetApiConfig,
    ) -> Self {
        let blocking_task_pool =
            BlockingTaskPool::new().expect("failed to create blocking task pool");

        let total_permits = config
            .max_concurrent_estimate_fee_requests
            .unwrap_or(DEFAULT_ESTIMATE_FEE_MAX_CONCURRENT_REQUESTS);
        let estimate_fee_permit = Permits::new(total_permits);

        let inner = StarknetApiInner {
            pool,
            backend,
            block_producer,
            blocking_task_pool,
            forked_client,
            estimate_fee_permit,
            config,
        };

        Self { inner: Arc::new(inner) }
    }

    async fn on_cpu_blocking_task<F, T>(&self, func: F) -> T
    where
        F: FnOnce(Self) -> T + Send + 'static,
        T: Send + 'static,
    {
        let this = self.clone();
        self.inner.blocking_task_pool.spawn(move || func(this)).await.unwrap()
    }

    async fn on_io_blocking_task<F, T>(&self, func: F) -> T
    where
        F: FnOnce(Self) -> T + Send + 'static,
        T: Send + 'static,
    {
        let this = self.clone();
        TokioTaskSpawner::new().unwrap().spawn_blocking(move || func(this)).await.unwrap()
    }

    fn estimate_fee_with(
        &self,
        transactions: Vec<ExecutableTxWithHash>,
        block_id: BlockIdOrTag,
        flags: katana_executor::ExecutionFlags,
    ) -> StarknetApiResult<Vec<FeeEstimate>> {
        // get the state and block env at the specified block for execution
        let state = self.state(&block_id)?;
        let env = self.block_env_at(&block_id)?;
        let cfg_env = self.inner.backend.executor_factory.cfg().clone();

        // do estimations
        let results = blockifier::estimate_fees(state, env, cfg_env, transactions, flags);

        let mut estimates: Vec<FeeEstimate> = Vec::with_capacity(results.len());
        for (i, res) in results.into_iter().enumerate() {
            match res {
<<<<<<< HEAD
                Ok(fee) => estimates.push(FeeEstimate {
                    l1_gas_price: fee.l1_gas_price.into(),
                    l1_gas_consumed: fee.l1_gas_consumed.into(),
                    l2_gas_consumed: fee.l2_gas_consumed.into(),
                    l2_gas_price: fee.l2_gas_price.into(),
                    overall_fee: fee.overall_fee.into(),
                    l1_data_gas_price: Default::default(),
                    l1_data_gas_consumed: Default::default(),
                    unit: match fee.unit {
                        katana_primitives::fee::PriceUnit::Wei => PriceUnit::Wei,
                        katana_primitives::fee::PriceUnit::Fri => PriceUnit::Fri,
                    },
                }),

=======
                Ok(fee) => estimates.push(fee),
>>>>>>> 80ee2f4c
                Err(err) => {
                    return Err(StarknetApiError::TransactionExecutionError {
                        transaction_index: i as u64,
                        execution_error: err.to_string(),
                    });
                }
            }
        }

        Ok(estimates)
    }

    /// Returns the pending state if the sequencer is running in _interval_ mode. Otherwise `None`.
    fn pending_executor(&self) -> Option<PendingExecutor> {
        self.inner.block_producer.as_ref().and_then(|bp| match &*bp.producer.read() {
            BlockProducerMode::Instant(_) => None,
            BlockProducerMode::Interval(producer) => Some(producer.executor()),
        })
    }

    fn state(&self, block_id: &BlockIdOrTag) -> StarknetApiResult<Box<dyn StateProvider>> {
        let provider = self.inner.backend.blockchain.provider();

        let state = match block_id {
            BlockIdOrTag::Tag(BlockTag::Latest) => Some(provider.latest()?),

            BlockIdOrTag::Tag(BlockTag::Pending) => {
                if let Some(exec) = self.pending_executor() {
                    Some(exec.read().state())
                } else {
                    Some(provider.latest()?)
                }
            }

            BlockIdOrTag::Hash(hash) => provider.historical((*hash).into())?,
            BlockIdOrTag::Number(num) => provider.historical((*num).into())?,
        };

        state.ok_or(StarknetApiError::BlockNotFound)
    }

    fn block_env_at(&self, block_id: &BlockIdOrTag) -> StarknetApiResult<BlockEnv> {
        let provider = self.inner.backend.blockchain.provider();

        let env = match block_id {
            BlockIdOrTag::Tag(BlockTag::Pending) => {
                // If there is a pending block, use the block env of the pending block.
                if let Some(exec) = self.pending_executor() {
                    Some(exec.read().block_env())
                }
                // else, we create a new block env and update the values to reflect the current
                // state.
                else {
                    let num = provider.latest_number()?;
                    let mut env = provider.block_env_at(num.into())?.expect("missing block env");
                    self.inner.backend.update_block_env(&mut env);
                    Some(env)
                }
            }

            BlockIdOrTag::Tag(BlockTag::Latest) => {
                let num = provider.latest_number()?;
                provider.block_env_at(num.into())?
            }

            BlockIdOrTag::Hash(hash) => provider.block_env_at((*hash).into())?,
            BlockIdOrTag::Number(num) => provider.block_env_at((*num).into())?,
        };

        env.ok_or(StarknetApiError::BlockNotFound)
    }

    fn block_hash_and_number(&self) -> StarknetApiResult<(BlockHash, BlockNumber)> {
        let provider = self.inner.backend.blockchain.provider();
        let hash = provider.latest_hash()?;
        let number = provider.latest_number()?;
        Ok((hash, number))
    }

    async fn class_at_hash(
        &self,
        block_id: BlockIdOrTag,
        class_hash: ClassHash,
    ) -> StarknetApiResult<RpcContractClass> {
        self.on_io_blocking_task(move |this| {
            let state = this.state(&block_id)?;

            let Some(class) = state.class(class_hash)? else {
                return Err(StarknetApiError::ClassHashNotFound);
            };

            Ok(RpcContractClass::try_from(class).unwrap())
        })
        .await
    }

    async fn class_hash_at_address(
        &self,
        block_id: BlockIdOrTag,
        contract_address: ContractAddress,
    ) -> StarknetApiResult<ClassHash> {
        self.on_io_blocking_task(move |this| {
            // Contract address 0x1 is special system contract and does not
            // have a class. See https://docs.starknet.io/architecture-and-concepts/network-architecture/starknet-state/#address_0x1.
            if contract_address.0 == Felt::ONE {
                return Ok(ClassHash::ZERO);
            }

            let state = this.state(&block_id)?;
            let class_hash = state.class_hash_of_contract(contract_address)?;
            class_hash.ok_or(StarknetApiError::ContractNotFound)
        })
        .await
    }

    async fn class_at_address(
        &self,
        block_id: BlockIdOrTag,
        contract_address: ContractAddress,
    ) -> StarknetApiResult<RpcContractClass> {
        let hash = self.class_hash_at_address(block_id, contract_address).await?;
        let class = self.class_at_hash(block_id, hash).await?;
        Ok(class)
    }

    fn storage_at(
        &self,
        contract_address: ContractAddress,
        storage_key: StorageKey,
        block_id: BlockIdOrTag,
    ) -> StarknetApiResult<StorageValue> {
        let state = self.state(&block_id)?;

        // Check that contract exist by checking the class hash of the contract,
        // unless its address 0x1 which is special system contract and does not
        // have a class. See https://docs.starknet.io/architecture-and-concepts/network-architecture/starknet-state/#address_0x1.
        if contract_address.0 != Felt::ONE
            && state.class_hash_of_contract(contract_address)?.is_none()
        {
            return Err(StarknetApiError::ContractNotFound);
        }

        let value = state.storage(contract_address, storage_key)?;
        Ok(value.unwrap_or_default())
    }

    async fn block_tx_count(&self, block_id: BlockIdOrTag) -> StarknetApiResult<u64> {
        let count = self
            .on_io_blocking_task(move |this| {
                let provider = this.inner.backend.blockchain.provider();

                let block_id: BlockHashOrNumber = match block_id {
                    BlockIdOrTag::Tag(BlockTag::Pending) => match this.pending_executor() {
                        Some(exec) => {
                            let count = exec.read().transactions().len() as u64;
                            return Ok(Some(count));
                        }
                        None => provider.latest_hash()?.into(),
                    },
                    BlockIdOrTag::Tag(BlockTag::Latest) => provider.latest_number()?.into(),
                    BlockIdOrTag::Number(num) => num.into(),
                    BlockIdOrTag::Hash(hash) => hash.into(),
                };

                let count = provider.transaction_count_by_block(block_id)?;
                Result::<_, StarknetApiError>::Ok(count)
            })
            .await?;

        if let Some(count) = count {
            Ok(count)
        } else if let Some(client) = &self.inner.forked_client {
            let status = client.get_block_transaction_count(block_id).await?;
            Ok(status)
        } else {
            Err(StarknetApiError::BlockNotFound)
        }
    }

    async fn latest_block_number(&self) -> StarknetApiResult<BlockNumber> {
        self.on_io_blocking_task(move |this| {
            Ok(this.inner.backend.blockchain.provider().latest_number()?)
        })
        .await
    }

    async fn nonce_at(
        &self,
        block_id: BlockIdOrTag,
        contract_address: ContractAddress,
    ) -> StarknetApiResult<Nonce> {
        self.on_io_blocking_task(move |this| {
            // read from the pool state if pending block
            //
            // TODO: this is a temporary solution, we should have a better way to handle this.
            // perhaps a pending/pool state provider that implements all the state provider traits.
            let result = if let BlockIdOrTag::Tag(BlockTag::Pending) = block_id {
                this.inner.pool.validator().pool_nonce(contract_address)?
            } else {
                let state = this.state(&block_id)?;
                state.nonce(contract_address)?
            };

            let nonce = result.ok_or(StarknetApiError::ContractNotFound)?;
            Ok(nonce)
        })
        .await
    }

    async fn transaction_by_block_id_and_index(
        &self,
        block_id: BlockIdOrTag,
        index: u64,
    ) -> StarknetApiResult<Tx> {
        let tx = self
            .on_io_blocking_task(move |this| {
                // TEMP: have to handle pending tag independently for now
                let tx = if BlockIdOrTag::Tag(BlockTag::Pending) == block_id {
                    let Some(executor) = this.pending_executor() else {
                        return Err(StarknetApiError::BlockNotFound);
                    };

                    let executor = executor.read();
                    let pending_txs = executor.transactions();
                    pending_txs.get(index as usize).map(|(tx, _)| tx.clone())
                } else {
                    let provider = &this.inner.backend.blockchain.provider();

                    let block_num = BlockIdReader::convert_block_id(provider, block_id)?
                        .map(BlockHashOrNumber::Num)
                        .ok_or(StarknetApiError::BlockNotFound)?;

                    provider.transaction_by_block_and_idx(block_num, index)?
                };

                StarknetApiResult::Ok(tx)
            })
            .await?;

        if let Some(tx) = tx {
            Ok(tx.into())
        } else if let Some(client) = &self.inner.forked_client {
            Ok(client.get_transaction_by_block_id_and_index(block_id, index).await?)
        } else {
            Err(StarknetApiError::InvalidTxnIndex)
        }
    }

    async fn transaction(&self, hash: TxHash) -> StarknetApiResult<Tx> {
        let tx = self
            .on_io_blocking_task(move |this| {
                let tx = this
                    .inner
                    .backend
                    .blockchain
                    .provider()
                    .transaction_by_hash(hash)?
                    .map(Tx::from);

                let result = match tx {
                    tx @ Some(_) => tx,
                    None => {
                        // check if the transaction is in the pending block
                        this.pending_executor().as_ref().and_then(|exec| {
                            exec.read()
                                .transactions()
                                .iter()
                                .find(|(tx, _)| tx.hash == hash)
                                .map(|(tx, _)| Tx::from(tx.clone()))
                        })
                    }
                };

                Result::<_, StarknetApiError>::Ok(result)
            })
            .await?;

        if let Some(tx) = tx {
            Ok(tx)
        } else if let Some(client) = &self.inner.forked_client {
            Ok(client.get_transaction_by_hash(hash).await?)
        } else {
            let tx = self.inner.pool.get(hash).ok_or(StarknetApiError::TxnHashNotFound)?;
            let tx = TxWithHash::from(tx.as_ref());
            Ok(Tx::from(tx))
        }
    }

    async fn receipt(&self, hash: Felt) -> StarknetApiResult<TxReceiptWithBlockInfo> {
        let receipt = self
            .on_io_blocking_task(move |this| {
                let provider = this.inner.backend.blockchain.provider();
                let receipt = ReceiptBuilder::new(hash, provider).build()?;

                // If receipt is not found, check the pending block.
                match receipt {
                    Some(receipt) => Ok(Some(receipt)),
                    None => {
                        let executor = this.pending_executor();
                        // If there's a pending executor
                        let pending_receipt = executor.and_then(|executor| {
                            // Find the transaction in the pending block that matches the hash
                            executor.read().transactions().iter().find_map(|(tx, res)| {
                                if tx.hash == hash {
                                    // If the transaction is found, only return the receipt if it's
                                    // successful
                                    match res {
                                        ExecutionResult::Success { receipt, .. } => {
                                            Some(receipt.clone())
                                        }
                                        ExecutionResult::Failed { .. } => None,
                                    }
                                } else {
                                    None
                                }
                            })
                        });

                        if let Some(receipt) = pending_receipt {
                            let receipt = TxReceiptWithBlockInfo::new(
                                ReceiptBlock::Pending,
                                hash,
                                FinalityStatus::AcceptedOnL2,
                                receipt,
                            );

                            StarknetApiResult::Ok(Some(receipt))
                        } else {
                            StarknetApiResult::Ok(None)
                        }
                    }
                }
            })
            .await?;

        if let Some(receipt) = receipt {
            Ok(receipt)
        } else if let Some(client) = &self.inner.forked_client {
            Ok(client.get_transaction_receipt(hash).await?)
        } else {
            Err(StarknetApiError::TxnHashNotFound)
        }
    }

    async fn transaction_status(&self, hash: TxHash) -> StarknetApiResult<TransactionStatus> {
        let status = self
            .on_io_blocking_task(move |this| {
                let provider = this.inner.backend.blockchain.provider();
                let status = provider.transaction_status(hash)?;

                if let Some(status) = status {
                    // TODO: this might not work once we allow querying for 'failed' transactions
                    // from the provider
                    let Some(receipt) = provider.receipt_by_hash(hash)? else {
                        return Err(StarknetApiError::UnexpectedError {
                            reason: "Transaction hash exist, but the receipt is missing"
                                .to_string(),
                        });
                    };

                    let exec_status = if let Some(reason) = receipt.revert_reason() {
                        starknet::core::types::ExecutionResult::Reverted {
                            reason: reason.to_string(),
                        }
                    } else {
                        starknet::core::types::ExecutionResult::Succeeded
                    };

                    let status = match status {
                        FinalityStatus::AcceptedOnL1 => {
                            TransactionStatus::AcceptedOnL1(exec_status)
                        }
                        FinalityStatus::AcceptedOnL2 => {
                            TransactionStatus::AcceptedOnL2(exec_status)
                        }
                    };

                    return Ok(Some(status));
                }

                // seach in the pending block if the transaction is not found
                if let Some(pending_executor) = this.pending_executor() {
                    let pending_executor = pending_executor.read();
                    let pending_txs = pending_executor.transactions();
                    let (_, res) = pending_txs
                        .iter()
                        .find(|(tx, _)| tx.hash == hash)
                        .ok_or(StarknetApiError::TxnHashNotFound)?;

                    // TODO: should impl From<ExecutionResult> for TransactionStatus
                    let status = match res {
                        ExecutionResult::Failed { .. } => TransactionStatus::Rejected,
                        ExecutionResult::Success { receipt, .. } => {
                            if let Some(reason) = receipt.revert_reason() {
                                TransactionStatus::AcceptedOnL2(
                                    starknet::core::types::ExecutionResult::Reverted {
                                        reason: reason.to_string(),
                                    },
                                )
                            } else {
                                TransactionStatus::AcceptedOnL2(
                                    starknet::core::types::ExecutionResult::Succeeded,
                                )
                            }
                        }
                    };

                    Ok(Some(status))
                } else {
                    // Err(StarknetApiError::TxnHashNotFound)
                    Ok(None)
                }
            })
            .await?;

        if let Some(status) = status {
            Ok(status)
        } else if let Some(client) = &self.inner.forked_client {
            Ok(client.get_transaction_status(hash).await?)
        } else {
            let _ = self.inner.pool.get(hash).ok_or(StarknetApiError::TxnHashNotFound)?;
            Ok(TransactionStatus::Received)
        }
    }

    async fn block_with_txs(
        &self,
        block_id: BlockIdOrTag,
    ) -> StarknetApiResult<MaybePendingBlockWithTxs> {
        let block = self
            .on_io_blocking_task(move |this| {
                let provider = this.inner.backend.blockchain.provider();

                if BlockIdOrTag::Tag(BlockTag::Pending) == block_id {
                    if let Some(executor) = this.pending_executor() {
                        let block_env = executor.read().block_env();
                        let latest_hash = provider.latest_hash().map_err(StarknetApiError::from)?;

                        let l2_gas_prices = block_env.l2_gas_prices.clone();
                        let l1_gas_prices = block_env.l1_gas_prices.clone();
                        let l1_data_gas_prices = block_env.l1_data_gas_prices.clone();

                        let header = PartialHeader {
                            l1_da_mode: L1DataAvailabilityMode::Calldata,
                            l2_gas_prices,
                            l1_gas_prices,
                            l1_data_gas_prices,
                            number: block_env.number,
                            parent_hash: latest_hash,
                            timestamp: block_env.timestamp,
                            sequencer_address: block_env.sequencer_address,
                            protocol_version: CURRENT_STARKNET_VERSION,
                        };

                        // TODO(kariy): create a method that can perform this filtering for us
                        // instead of doing it manually.

                        // A block should only include successful transactions, we filter out the
                        // failed ones (didn't pass validation stage).
                        let transactions = executor
                            .read()
                            .transactions()
                            .iter()
                            .filter(|(_, receipt)| receipt.is_success())
                            .map(|(tx, _)| tx.clone())
                            .collect::<Vec<_>>();

                        let block = PendingBlockWithTxs::new(header, transactions);
                        return Ok(Some(MaybePendingBlockWithTxs::Pending(block)));
                    }
                }

                if let Some(num) = provider.convert_block_id(block_id)? {
                    let block = katana_rpc_types_builder::BlockBuilder::new(num.into(), provider)
                        .build()?
                        .map(MaybePendingBlockWithTxs::Block);

                    StarknetApiResult::Ok(block)
                } else {
                    StarknetApiResult::Ok(None)
                }
            })
            .await?;

        if let Some(block) = block {
            Ok(block)
        } else if let Some(client) = &self.inner.forked_client {
            Ok(client.get_block_with_txs(block_id).await?)
        } else {
            Err(StarknetApiError::BlockNotFound)
        }
    }

    async fn block_with_receipts(
        &self,
        block_id: BlockIdOrTag,
    ) -> StarknetApiResult<MaybePendingBlockWithReceipts> {
        let block = self
            .on_io_blocking_task(move |this| {
                let provider = this.inner.backend.blockchain.provider();

                if BlockIdOrTag::Tag(BlockTag::Pending) == block_id {
                    if let Some(executor) = this.pending_executor() {
                        let block_env = executor.read().block_env();
                        let latest_hash = provider.latest_hash()?;

                        let l2_gas_prices = block_env.l2_gas_prices.clone();
                        let l1_gas_prices = block_env.l1_gas_prices.clone();
                        let l1_data_gas_prices = block_env.l1_data_gas_prices.clone();

                        let header = PartialHeader {
                            l2_gas_prices,
                            l1_gas_prices,
                            l1_data_gas_prices,
                            number: block_env.number,
                            parent_hash: latest_hash,
                            timestamp: block_env.timestamp,
                            l1_da_mode: L1DataAvailabilityMode::Calldata,
                            sequencer_address: block_env.sequencer_address,
                            protocol_version: CURRENT_STARKNET_VERSION,
                        };

                        let receipts = executor
                            .read()
                            .transactions()
                            .iter()
                            .filter_map(|(tx, result)| match result {
                                ExecutionResult::Success { receipt, .. } => {
                                    Some((tx.clone(), receipt.clone()))
                                }
                                ExecutionResult::Failed { .. } => None,
                            })
                            .collect::<Vec<_>>();

                        let block = PendingBlockWithReceipts::new(header, receipts.into_iter());
                        return Ok(Some(MaybePendingBlockWithReceipts::Pending(block)));
                    }
                }

                if let Some(num) = provider.convert_block_id(block_id)? {
                    let block = katana_rpc_types_builder::BlockBuilder::new(num.into(), provider)
                        .build_with_receipts()?
                        .map(MaybePendingBlockWithReceipts::Block);

                    StarknetApiResult::Ok(block)
                } else {
                    StarknetApiResult::Ok(None)
                }
            })
            .await?;

        if let Some(block) = block {
            Ok(block)
        } else if let Some(client) = &self.inner.forked_client {
            Ok(client.get_block_with_receipts(block_id).await?)
        } else {
            Err(StarknetApiError::BlockNotFound)
        }
    }

    async fn block_with_tx_hashes(
        &self,
        block_id: BlockIdOrTag,
    ) -> StarknetApiResult<MaybePendingBlockWithTxHashes> {
        let block = self
            .on_io_blocking_task(move |this| {
                let provider = this.inner.backend.blockchain.provider();

                if BlockIdOrTag::Tag(BlockTag::Pending) == block_id {
                    if let Some(executor) = this.pending_executor() {
                        let block_env = executor.read().block_env();
                        let latest_hash = provider.latest_hash().map_err(StarknetApiError::from)?;

                        let l2_gas_prices = block_env.l2_gas_prices.clone();
                        let l1_gas_prices = block_env.l1_gas_prices.clone();
                        let l1_data_gas_prices = block_env.l1_data_gas_prices.clone();

                        let header = PartialHeader {
                            l1_da_mode: L1DataAvailabilityMode::Calldata,
                            l1_data_gas_prices,
                            l2_gas_prices,
                            l1_gas_prices,
                            number: block_env.number,
                            parent_hash: latest_hash,
                            timestamp: block_env.timestamp,
                            protocol_version: CURRENT_STARKNET_VERSION,
                            sequencer_address: block_env.sequencer_address,
                        };

                        // TODO(kariy): create a method that can perform this filtering for us
                        // instead of doing it manually.

                        // A block should only include successful transactions, we filter out the
                        // failed ones (didn't pass validation stage).
                        let transactions = executor
                            .read()
                            .transactions()
                            .iter()
                            .filter(|(_, receipt)| receipt.is_success())
                            .map(|(tx, _)| tx.hash)
                            .collect::<Vec<_>>();

                        let block = PendingBlockWithTxHashes::new(header, transactions);
                        return Ok(Some(MaybePendingBlockWithTxHashes::Pending(block)));
                    }
                }

                if let Some(num) = provider.convert_block_id(block_id)? {
                    let block = katana_rpc_types_builder::BlockBuilder::new(num.into(), provider)
                        .build_with_tx_hash()?
                        .map(MaybePendingBlockWithTxHashes::Block);

                    StarknetApiResult::Ok(block)
                } else {
                    StarknetApiResult::Ok(None)
                }
            })
            .await?;

        if let Some(block) = block {
            Ok(block)
        } else if let Some(client) = &self.inner.forked_client {
            Ok(client.get_block_with_tx_hashes(block_id).await?)
        } else {
            Err(StarknetApiError::BlockNotFound)
        }
    }

    async fn state_update(
        &self,
        block_id: BlockIdOrTag,
    ) -> StarknetApiResult<MaybePendingStateUpdate> {
        let state_update = self
            .on_io_blocking_task(move |this| {
                let provider = this.inner.backend.blockchain.provider();

                let block_id = match block_id {
                    BlockIdOrTag::Number(num) => BlockHashOrNumber::Num(num),
                    BlockIdOrTag::Hash(hash) => BlockHashOrNumber::Hash(hash),

                    BlockIdOrTag::Tag(BlockTag::Latest) => {
                        provider.latest_number().map(BlockHashOrNumber::Num)?
                    }

                    BlockIdOrTag::Tag(BlockTag::Pending) => {
                        return Err(StarknetApiError::BlockNotFound);
                    }
                };

                let state_update =
                    katana_rpc_types_builder::StateUpdateBuilder::new(block_id, provider)
                        .build()?
                        .map(MaybePendingStateUpdate::Update);

                StarknetApiResult::Ok(state_update)
            })
            .await?;

        if let Some(state_update) = state_update {
            Ok(state_update)
        } else if let Some(client) = &self.inner.forked_client {
            Ok(client.get_state_update(block_id).await?)
        } else {
            Err(StarknetApiError::BlockNotFound)
        }
    }

    async fn events(&self, filter: EventFilterWithPage) -> StarknetApiResult<EventsPage> {
        let EventFilterWithPage { event_filter, result_page_request } = filter;
        let ResultPageRequest { continuation_token, chunk_size } = result_page_request;

        if let Some(max_size) = self.inner.config.max_event_page_size {
            if chunk_size > max_size {
                return Err(StarknetApiError::PageSizeTooBig {
                    requested: chunk_size,
                    max_allowed: max_size,
                });
            }
        }

        self.on_io_blocking_task(move |this| {
            let from = match event_filter.from_block {
                Some(id) => id,
                None => BlockIdOrTag::Number(0),
            };

            let to = match event_filter.to_block {
                Some(id) => id,
                None => BlockIdOrTag::Tag(BlockTag::Pending),
            };

            let keys = event_filter.keys.filter(|keys| !(keys.len() == 1 && keys.is_empty()));
            let continuation_token = if let Some(token) = continuation_token {
                Some(MaybeForkedContinuationToken::parse(&token)?)
            } else {
                None
            };

            let events = this.events_inner(
                from,
                to,
                event_filter.address.map(|f| f.into()),
                keys,
                continuation_token,
                chunk_size,
            )?;

            Ok(events)
        })
        .await
    }

    fn forked_client(&self) -> Option<&ForkedClient> {
        self.inner.forked_client.as_ref()
    }

    // TODO: should document more and possible find a simpler solution(?)
    fn events_inner(
        &self,
        from_block: BlockIdOrTag,
        to_block: BlockIdOrTag,
        address: Option<ContractAddress>,
        keys: Option<Vec<Vec<Felt>>>,
        continuation_token: Option<MaybeForkedContinuationToken>,
        chunk_size: u64,
    ) -> StarknetApiResult<EventsPage> {
        let provider = self.inner.backend.blockchain.provider();

        let from = self.resolve_event_block_id_if_forked(from_block)?;
        let to = self.resolve_event_block_id_if_forked(to_block)?;

        // reserved buffer to fill up with events to avoid reallocations
        let mut events = Vec::with_capacity(chunk_size as usize);
        let filter = utils::events::Filter { address, keys: keys.clone() };

        match (from, to) {
            (EventBlockId::Num(from), EventBlockId::Num(to)) => {
                // 1. check if the from and to block is lower than the forked block
                // 2. if both are lower, then we can fetch the events from the provider

                // first determine whether the continuation token is from the forked client
                let from_after_forked_if_any = if let Some(client) = &self.inner.forked_client {
                    let forked_block = *client.block();

                    // if the from block is lower than the forked block, we fetch events from the
                    // forked client
                    if from <= forked_block {
                        // if the to_block is greater than the forked block, we limit the to_block
                        // up until the forked block
                        let to = if to <= forked_block { to } else { forked_block };

                        // basically this is to determine that if the token is a katana native
                        // token, then we can skip fetching from the forked
                        // network. but if theres no token at all, or the
                        // token is a forked token, then we need to fetch from the forked network.
                        //
                        // TODO: simplify this
                        let forked_token = Some(continuation_token.clone()).and_then(|t| match t {
                            None => Some(None),
                            Some(t) => match t {
                                MaybeForkedContinuationToken::Token(_) => None,
                                MaybeForkedContinuationToken::Forked(t) => {
                                    Some(Some(t.to_string()))
                                }
                            },
                        });

                        // check if the continuation token is a forked continuation token
                        // if not we skip fetching from forked network
                        if let Some(token) = forked_token {
                            let forked_result = futures::executor::block_on(
                                client.get_events(from, to, address, keys, token, chunk_size),
                            )?;

                            events.extend(forked_result.events);

                            // return early if a token is present
                            if let Some(token) = forked_result.continuation_token {
                                let token = MaybeForkedContinuationToken::Forked(token);
                                let continuation_token = Some(token.to_string());
                                return Ok(EventsPage { events, continuation_token });
                            }
                        }
                    }

                    // we start from block + 1 because we dont have the events locally and we may
                    // have fetched it from the forked network earlier
                    *client.block() + 1
                } else {
                    from
                };

                let cursor = continuation_token.and_then(|t| t.to_token().map(|t| t.into()));
                let block_range = from_after_forked_if_any..=to;

                let cursor = utils::events::fetch_events_at_blocks(
                    provider,
                    block_range,
                    &filter,
                    chunk_size,
                    cursor,
                    &mut events,
                )?;

                let continuation_token = cursor.map(|c| c.into_rpc_cursor().to_string());
                let events_page = EventsPage { events, continuation_token };

                Ok(events_page)
            }

            (EventBlockId::Num(from), EventBlockId::Pending) => {
                // 1. check if the from and to block is lower than the forked block
                // 2. if both are lower, then we can fetch the events from the provider

                // first determine whether the continuation token is from the forked client
                let from_after_forked_if_any = if let Some(client) = &self.inner.forked_client {
                    let forked_block = *client.block();

                    // if the from block is lower than the forked block, we fetch events from the
                    // forked client
                    if from <= forked_block {
                        // we limit the to_block up until the forked block bcs pending block is
                        // pointing to a locally block
                        let to = forked_block;

                        // basically this is to determine that if the token is a katana native
                        // token, then we can skip fetching from the forked
                        // network. but if theres no token at all, or the
                        // token is a forked token, then we need to fetch from the forked network.
                        //
                        // TODO: simplify this
                        let forked_token = Some(continuation_token.clone()).and_then(|t| match t {
                            None => Some(None),
                            Some(t) => match t {
                                MaybeForkedContinuationToken::Token(_) => None,
                                MaybeForkedContinuationToken::Forked(t) => {
                                    Some(Some(t.to_string()))
                                }
                            },
                        });

                        // check if the continuation token is a forked continuation token
                        // if not we skip fetching from forked network
                        if let Some(token) = forked_token {
                            let forked_result = futures::executor::block_on(
                                client.get_events(from, to, address, keys, token, chunk_size),
                            )?;

                            events.extend(forked_result.events);

                            // return early if a token is present
                            if let Some(token) = forked_result.continuation_token {
                                let token = MaybeForkedContinuationToken::Forked(token);
                                let continuation_token = Some(token.to_string());
                                return Ok(EventsPage { events, continuation_token });
                            }
                        }
                    }

                    // we start from block + 1 because we dont have the events locally and we may
                    // have fetched it from the forked network earlier
                    *client.block() + 1
                } else {
                    from
                };

                let cursor = continuation_token.and_then(|t| t.to_token().map(|t| t.into()));
                let latest = provider.latest_number()?;
                let block_range = from_after_forked_if_any..=latest;

                let int_cursor = utils::events::fetch_events_at_blocks(
                    provider,
                    block_range,
                    &filter,
                    chunk_size,
                    cursor.clone(),
                    &mut events,
                )?;

                // if the internal cursor is Some, meaning the buffer is full and we havent
                // reached the latest block.
                if let Some(c) = int_cursor {
                    let continuation_token = Some(c.into_rpc_cursor().to_string());
                    return Ok(EventsPage { events, continuation_token });
                }

                if let Some(executor) = self.pending_executor() {
                    let cursor = utils::events::fetch_pending_events(
                        &executor,
                        &filter,
                        chunk_size,
                        cursor,
                        &mut events,
                    )?;

                    let continuation_token = Some(cursor.into_rpc_cursor().to_string());
                    Ok(EventsPage { events, continuation_token })
                } else {
                    let cursor = Cursor::new_block(latest + 1);
                    let continuation_token = Some(cursor.into_rpc_cursor().to_string());
                    Ok(EventsPage { events, continuation_token })
                }
            }

            (EventBlockId::Pending, EventBlockId::Pending) => {
                if let Some(executor) = self.pending_executor() {
                    let cursor = continuation_token.and_then(|t| t.to_token().map(|t| t.into()));
                    let new_cursor = utils::events::fetch_pending_events(
                        &executor,
                        &filter,
                        chunk_size,
                        cursor,
                        &mut events,
                    )?;

                    let continuation_token = Some(new_cursor.into_rpc_cursor().to_string());
                    Ok(EventsPage { events, continuation_token })
                } else {
                    let latest = provider.latest_number()?;
                    let new_cursor = Cursor::new_block(latest);

                    let continuation_token = Some(new_cursor.into_rpc_cursor().to_string());
                    Ok(EventsPage { events, continuation_token })
                }
            }

            (EventBlockId::Pending, EventBlockId::Num(_)) => {
                Err(StarknetApiError::UnexpectedError {
                    reason: "Invalid block range; `from` block must be lower than `to`".to_string(),
                })
            }
        }
    }

    // Determine the block number based on its Id. In the case where the block id is a hash, we need
    // to check if the block is in the forked client AND within the valid range (ie lower than
    // forked block).
    fn resolve_event_block_id_if_forked(
        &self,
        id: BlockIdOrTag,
    ) -> StarknetApiResult<EventBlockId> {
        let provider = self.inner.backend.blockchain.provider();

        let id = match id {
            BlockIdOrTag::Tag(BlockTag::Pending) => EventBlockId::Pending,
            BlockIdOrTag::Number(num) => EventBlockId::Num(num),

            BlockIdOrTag::Tag(BlockTag::Latest) => {
                let num = provider.convert_block_id(id)?;
                EventBlockId::Num(num.ok_or(StarknetApiError::BlockNotFound)?)
            }

            BlockIdOrTag::Hash(hash) => {
                // Check first if the block hash belongs to a local block.
                if let Some(num) = provider.convert_block_id(id)? {
                    EventBlockId::Num(num)
                }
                // If not, check if the block hash belongs to a forked block.
                else if let Some(client) = self.forked_client() {
                    let num = futures::executor::block_on(client.get_block_number_by_hash(hash))?;
                    EventBlockId::Num(num)
                }
                // Otherwise the block hash is not found.
                else {
                    return Err(StarknetApiError::BlockNotFound);
                }
            }
        };

        Ok(id)
    }

    async fn get_proofs(
        &self,
        block_id: BlockIdOrTag,
        class_hashes: Option<Vec<ClassHash>>,
        contract_addresses: Option<Vec<ContractAddress>>,
        contracts_storage_keys: Option<Vec<ContractStorageKeys>>,
    ) -> StarknetApiResult<GetStorageProofResponse> {
        self.on_io_blocking_task(move |this| {
            let provider = this.inner.backend.blockchain.provider();

            let Some(block_num) = provider.convert_block_id(block_id)? else {
                return Err(StarknetApiError::BlockNotFound);
            };

            // Check if the total number of keys requested exceeds the RPC limit.
            if let Some(limit) = this.inner.config.max_proof_keys {
                let total_keys = class_hashes.as_ref().map(|v| v.len()).unwrap_or(0)
                    + contract_addresses.as_ref().map(|v| v.len()).unwrap_or(0)
                    + contracts_storage_keys.as_ref().map(|v| v.len()).unwrap_or(0);

                let total_keys = total_keys as u64;
                if total_keys > limit {
                    return Err(StarknetApiError::ProofLimitExceeded { limit, total: total_keys });
                }
            }

            // TODO: the way we handle the block id is very clanky. change it!
            let state = this.state(&BlockIdOrTag::Number(block_num))?;
            let block_hash = provider
                .block_hash_by_num(block_num)?
                .ok_or(ProviderError::MissingBlockHeader(block_num))?;

            // --- Get classes proof (if any)

            let classes_proof = if let Some(classes) = class_hashes {
                let proofs = state.class_multiproof(classes)?;
                ClassesProof { nodes: proofs.into() }
            } else {
                ClassesProof::default()
            };

            // --- Get contracts proof (if any)

            let contracts_proof = if let Some(addresses) = contract_addresses {
                let proofs = state.contract_multiproof(addresses.clone())?;
                let mut contract_leaves_data = Vec::new();

                for address in addresses {
                    let nonce = state.nonce(address)?.unwrap_or_default();
                    let class_hash = state.class_hash_of_contract(address)?.unwrap_or_default();
                    let storage_root = state.storage_root(address)?.unwrap_or_default();
                    contract_leaves_data.push(ContractLeafData { storage_root, class_hash, nonce });
                }

                ContractsProof { nodes: proofs.into(), contract_leaves_data }
            } else {
                ContractsProof::default()
            };

            // --- Get contracts storage proof (if any)

            let contracts_storage_proofs = if let Some(contract_storage) = contracts_storage_keys {
                let mut nodes: Vec<Nodes> = Vec::new();

                for ContractStorageKeys { address, keys } in contract_storage {
                    let proofs = state.storage_multiproof(address, keys)?;
                    nodes.push(proofs.into());
                }

                ContractStorageProofs { nodes }
            } else {
                ContractStorageProofs::default()
            };

            let classes_tree_root = state.classes_root()?;
            let contracts_tree_root = state.contracts_root()?;
            let global_roots = GlobalRoots { block_hash, classes_tree_root, contracts_tree_root };

            Ok(GetStorageProofResponse {
                global_roots,
                classes_proof,
                contracts_proof,
                contracts_storage_proofs,
            })
        })
        .await
    }
}

impl<EF> Clone for StarknetApi<EF>
where
    EF: ExecutorFactory,
{
    fn clone(&self) -> Self {
        Self { inner: Arc::clone(&self.inner) }
    }
}<|MERGE_RESOLUTION|>--- conflicted
+++ resolved
@@ -43,11 +43,7 @@
 use katana_rpc_types::FeeEstimate;
 use katana_rpc_types_builder::ReceiptBuilder;
 use katana_tasks::{BlockingTaskPool, TokioTaskSpawner};
-<<<<<<< HEAD
-use starknet::core::types::{PriceUnit, ResultPageRequest, TransactionStatus};
-=======
-use starknet::core::types::{ResultPageRequest, TransactionExecutionStatus, TransactionStatus};
->>>>>>> 80ee2f4c
+use starknet::core::types::{ResultPageRequest, TransactionStatus};
 
 use crate::permit::Permits;
 use crate::utils::events::{Cursor, EventBlockId};
@@ -180,24 +176,7 @@
         let mut estimates: Vec<FeeEstimate> = Vec::with_capacity(results.len());
         for (i, res) in results.into_iter().enumerate() {
             match res {
-<<<<<<< HEAD
-                Ok(fee) => estimates.push(FeeEstimate {
-                    l1_gas_price: fee.l1_gas_price.into(),
-                    l1_gas_consumed: fee.l1_gas_consumed.into(),
-                    l2_gas_consumed: fee.l2_gas_consumed.into(),
-                    l2_gas_price: fee.l2_gas_price.into(),
-                    overall_fee: fee.overall_fee.into(),
-                    l1_data_gas_price: Default::default(),
-                    l1_data_gas_consumed: Default::default(),
-                    unit: match fee.unit {
-                        katana_primitives::fee::PriceUnit::Wei => PriceUnit::Wei,
-                        katana_primitives::fee::PriceUnit::Fri => PriceUnit::Fri,
-                    },
-                }),
-
-=======
                 Ok(fee) => estimates.push(fee),
->>>>>>> 80ee2f4c
                 Err(err) => {
                     return Err(StarknetApiError::TransactionExecutionError {
                         transaction_index: i as u64,
