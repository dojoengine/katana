[package]
description = "Katana RPC Implementation."
edition.workspace = true
license-file.workspace = true
name = "katana-rpc"
repository.workspace = true
version.workspace = true

[dependencies]
katana-core.workspace = true
katana-executor.workspace = true
katana-explorer = { workspace = true, features = [ "jsonrpsee" ], optional = true }
katana-metrics.workspace = true
katana-pool.workspace = true
katana-primitives.workspace = true
katana-provider.workspace = true
katana-rpc-api.workspace = true
katana-rpc-types.workspace = true
katana-rpc-types-builder.workspace = true
katana-tasks.workspace = true
katana-tracing.workspace = true

anyhow.workspace = true
futures.workspace = true
http.workspace = true
jsonrpsee = { workspace = true, features = [ "client", "server" ] }
metrics.workspace = true
serde_json.workspace = true
starknet.workspace = true
thiserror.workspace = true
tokio.workspace = true
tower.workspace = true
tower-http = { workspace = true, features = [ "cors", "trace" ] }
tracing.workspace = true
url.workspace = true

cainome = { workspace = true, optional = true }
cartridge = { workspace = true, optional = true }
starknet-crypto = { workspace = true, optional = true }

[dev-dependencies]
katana-chain-spec.workspace = true
katana-contracts.workspace = true
katana-messaging.workspace = true
katana-node.workspace = true
katana-rpc-api = { workspace = true, features = [ "client" ] }
katana-trie.workspace = true
katana-utils.workspace = true

<<<<<<< HEAD
# alloy = { git = "https://github.com/alloy-rs/alloy", features = [ "contract", "network", "node-bindings", "provider-http", "providers", "signer-local" ] }
alloy-primitives = { workspace = true, features = [ "serde" ] }
alloy-provider.workspace = true
=======
alloy-contract = { workspace = true, default-features = false }
alloy-node-bindings = "1.0.24"
alloy-primitives = { workspace = true, features = [ "serde" ] }
alloy-provider = { workspace = true, default-features = false, features = [ "anvil-node", "reqwest", "reqwest-rustls-tls" ] }
alloy-sol-types.workspace = true
>>>>>>> 8435c99e

assert_matches.workspace = true
cainome.workspace = true
cairo-lang-starknet-classes.workspace = true
indexmap.workspace = true
jsonrpsee = { workspace = true, features = [ "client" ] }
num-traits.workspace = true
rand.workspace = true
rstest.workspace = true
serde.workspace = true
serde_json.workspace = true
similar-asserts.workspace = true
tempfile.workspace = true
tokio.workspace = true

[features]
cartridge = [
	"dep:cainome",
	"dep:cartridge",
	"dep:starknet-crypto",
	"katana-rpc-api/cartridge",
]
client = [ "jsonrpsee/client", "katana-rpc-api/client" ]
explorer = [ "dep:katana-explorer" ]<|MERGE_RESOLUTION|>--- conflicted
+++ resolved
@@ -47,17 +47,11 @@
 katana-trie.workspace = true
 katana-utils.workspace = true
 
-<<<<<<< HEAD
-# alloy = { git = "https://github.com/alloy-rs/alloy", features = [ "contract", "network", "node-bindings", "provider-http", "providers", "signer-local" ] }
-alloy-primitives = { workspace = true, features = [ "serde" ] }
-alloy-provider.workspace = true
-=======
 alloy-contract = { workspace = true, default-features = false }
 alloy-node-bindings = "1.0.24"
 alloy-primitives = { workspace = true, features = [ "serde" ] }
 alloy-provider = { workspace = true, default-features = false, features = [ "anvil-node", "reqwest", "reqwest-rustls-tls" ] }
 alloy-sol-types.workspace = true
->>>>>>> 8435c99e
 
 assert_matches.workspace = true
 cainome.workspace = true
