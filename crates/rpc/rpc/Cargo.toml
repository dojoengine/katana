[package]
description = "Katana RPC Implementation."
edition.workspace = true
license-file.workspace = true
name = "katana-rpc"
repository.workspace = true
version.workspace = true

[dependencies]
katana-core.workspace = true
katana-executor.workspace = true
<<<<<<< HEAD
katana-explorer = { workspace = true, features = [ "jsonrpsee" ] }
katana-log.workspace = true
=======
katana-explorer = { workspace = true, features = [ "jsonrpsee" ], optional = true }
>>>>>>> d615ff05
katana-metrics.workspace = true
katana-pool.workspace = true
katana-primitives.workspace = true
katana-provider.workspace = true
katana-rpc-api.workspace = true
katana-rpc-types.workspace = true
katana-rpc-types-builder.workspace = true
katana-tasks.workspace = true

account_sdk = { workspace = true, optional = true }
anyhow.workspace = true
cainome = { workspace = true, optional = true }
futures.workspace = true
http.workspace = true
jsonrpsee = { workspace = true, features = [ "server" ] }
metrics.workspace = true
reqwest = { workspace = true, optional = true }
serde = { workspace = true, optional = true }
serde_json.workspace = true
starknet.workspace = true
thiserror.workspace = true
tokio.workspace = true
tower.workspace = true
tower-http = { workspace = true, features = [ "trace" ] }
tracing.workspace = true
url.workspace = true

[dev-dependencies]
katana-chain-spec.workspace = true
katana-messaging.workspace = true
katana-node.workspace = true
katana-rpc-api = { workspace = true, features = [ "client" ] }
katana-trie.workspace = true
katana-utils.workspace = true

alloy = { git = "https://github.com/alloy-rs/alloy", features = [ "contract", "network", "node-bindings", "provider-http", "providers", "signer-local" ] }
alloy-primitives = { workspace = true, features = [ "serde" ] }
assert_matches.workspace = true
cainome.workspace = true
cairo-lang-starknet-classes.workspace = true
dojo-utils.workspace = true
indexmap.workspace = true
jsonrpsee = { workspace = true, features = [ "client" ] }
num-traits.workspace = true
rand.workspace = true
rstest.workspace = true
serde.workspace = true
serde_json.workspace = true
similar-asserts.workspace = true
tempfile.workspace = true
tokio.workspace = true

[features]
cartridge = [
	"dep:account_sdk",
	"dep:cainome",
	"dep:reqwest",
	"dep:serde",
	"katana-rpc-api/cartridge",
]
explorer = [ "dep:katana-explorer" ]<|MERGE_RESOLUTION|>--- conflicted
+++ resolved
@@ -9,12 +9,8 @@
 [dependencies]
 katana-core.workspace = true
 katana-executor.workspace = true
-<<<<<<< HEAD
-katana-explorer = { workspace = true, features = [ "jsonrpsee" ] }
+katana-explorer = { workspace = true, features = [ "jsonrpsee" ], optional = true }
 katana-log.workspace = true
-=======
-katana-explorer = { workspace = true, features = [ "jsonrpsee" ], optional = true }
->>>>>>> d615ff05
 katana-metrics.workspace = true
 katana-pool.workspace = true
 katana-primitives.workspace = true
