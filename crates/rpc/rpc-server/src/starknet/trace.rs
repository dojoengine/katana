--- conflicted
+++ resolved
@@ -20,18 +20,10 @@
 use super::StarknetApi;
 use crate::starknet::pending::PendingBlockProvider;
 
-<<<<<<< HEAD
-impl<EF, Pool, Pending> StarknetApi<EF, Pool, Pending>
+impl<Pool, Pending, PF> StarknetApi<Pool, Pending, PF>
 where
-    EF: ExecutorFactory,
     Pool: TransactionPool + Send + Sync + 'static,
     <Pool as TransactionPool>::Transaction: Into<RpcTxWithHash>,
-=======
-impl<Pool, PoolTx, Pending, PF> StarknetApi<Pool, Pending, PF>
-where
-    Pool: TransactionPool<Transaction = PoolTx> + Send + Sync + 'static,
-    PoolTx: From<BroadcastedTxWithChainId>,
->>>>>>> 1925f765
     Pending: PendingBlockProvider,
     PF: ProviderFactory,
     <PF as ProviderFactory>::Provider: ProviderRO,
@@ -110,11 +102,7 @@
     ) -> Result<Vec<TxTraceWithHash>, StarknetApiError> {
         use StarknetApiError::BlockNotFound;
 
-<<<<<<< HEAD
-        let provider = self.inner.storage_provider.provider();
-=======
         let provider = &self.storage().provider();
->>>>>>> 1925f765
 
         let block_id: BlockHashOrNumber = match block_id {
             ConfirmedBlockIdOrTag::L1Accepted => {
@@ -148,31 +136,18 @@
             Ok(pending_trace)
         } else {
             // If not found in pending block, fallback to the provider
-<<<<<<< HEAD
-            let provider = self.inner.storage_provider.provider();
-            let trace = provider.transaction_execution(tx_hash)?.ok_or(TxnHashNotFound)?;
-=======
             let trace =
                 self.storage().provider().transaction_execution(tx_hash)?.ok_or(TxnHashNotFound)?;
->>>>>>> 1925f765
             Ok(TxTrace::from(trace))
         }
     }
 }
 
 #[async_trait]
-<<<<<<< HEAD
-impl<EF, Pool, Pending> StarknetTraceApiServer for StarknetApi<EF, Pool, Pending>
+impl<Pool, Pending, PF> StarknetTraceApiServer for StarknetApi<Pool, Pending, PF>
 where
-    EF: ExecutorFactory,
     Pool: TransactionPool + Send + Sync + 'static,
     <Pool as TransactionPool>::Transaction: Into<RpcTxWithHash>,
-=======
-impl<Pool, PoolTx, Pending, PF> StarknetTraceApiServer for StarknetApi<Pool, Pending, PF>
-where
-    Pool: TransactionPool<Transaction = PoolTx> + Send + Sync + 'static,
-    PoolTx: From<BroadcastedTxWithChainId>,
->>>>>>> 1925f765
     Pending: PendingBlockProvider,
     PF: ProviderFactory,
     <PF as ProviderFactory>::Provider: ProviderRO,
