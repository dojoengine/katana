--- conflicted
+++ resolved
@@ -1,8 +1,5 @@
 use katana_executor::ExecutionFlags;
-<<<<<<< HEAD
-=======
 use katana_primitives::env::VersionedConstantsOverrides;
->>>>>>> a17d6e6b
 
 #[derive(Debug, Clone)]
 pub struct StarknetApiConfig {
@@ -39,14 +36,11 @@
     /// starknet_simulateTransactions)
     pub simulation_flags: ExecutionFlags,
 
-<<<<<<< HEAD
-=======
     /// Overrides that will be applied to
     /// [`VersionedConstants`](katana_executor::implementation::blockifier::blockifier::VersionedConstants)
     /// used for execution (i.e., estimates, simulation, and call)
     pub versioned_constant_overrides: Option<VersionedConstantsOverrides>,
 
->>>>>>> a17d6e6b
     #[cfg(feature = "cartridge")]
     pub paymaster: Option<PaymasterConfig>,
 }
