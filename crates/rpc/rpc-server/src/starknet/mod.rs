//! Server implementation for the Starknet JSON-RPC API.

use std::fmt::Debug;
use std::future::Future;
use std::sync::Arc;

use katana_chain_spec::ChainSpec;
use katana_core::backend::storage::ProviderRO;
use katana_core::utils::get_current_timestamp;
use katana_gas_price_oracle::GasPriceOracle;
use katana_pool::TransactionPool;
use katana_primitives::block::{BlockHashOrNumber, BlockIdOrTag, FinalityStatus, GasPrices};
use katana_primitives::class::{ClassHash, CompiledClass};
use katana_primitives::contract::{ContractAddress, Nonce, StorageKey, StorageValue};
use katana_primitives::env::BlockEnv;
use katana_primitives::event::MaybeForkedContinuationToken;
use katana_primitives::transaction::{ExecutableTxWithHash, TxHash, TxNumber};
use katana_primitives::Felt;
use katana_provider::api::block::{BlockHashProvider, BlockIdReader, BlockNumberProvider};
use katana_provider::api::contract::ContractClassProvider;
use katana_provider::api::env::BlockEnvProvider;
use katana_provider::api::state::{StateFactoryProvider, StateProvider, StateRootProvider};
use katana_provider::api::transaction::{
    ReceiptProvider, TransactionProvider, TransactionStatusProvider, TransactionsProviderExt,
};
use katana_provider::api::ProviderError;
use katana_provider::ProviderFactory;
use katana_rpc_api::error::starknet::{
    CompilationErrorData, PageSizeTooBigData, ProofLimitExceededData, StarknetApiError,
};
use katana_rpc_types::block::{
    BlockHashAndNumberResponse, BlockNumberResponse, GetBlockWithReceiptsResponse,
    GetBlockWithTxHashesResponse, MaybePreConfirmedBlock,
};
use katana_rpc_types::class::Class;
use katana_rpc_types::event::{EventFilterWithPage, GetEventsResponse, ResultPageRequest};
use katana_rpc_types::list::{
    ContinuationToken as ListContinuationToken, GetBlocksRequest, GetBlocksResponse,
    GetTransactionsRequest, GetTransactionsResponse, TransactionListItem,
};
use katana_rpc_types::receipt::TxReceiptWithBlockInfo;
use katana_rpc_types::state_update::StateUpdate;
use katana_rpc_types::transaction::RpcTxWithHash;
use katana_rpc_types::trie::{
    ClassesProof, ContractLeafData, ContractStorageKeys, ContractStorageProofs, ContractsProof,
    GetStorageProofResponse, GlobalRoots, Nodes,
};
use katana_rpc_types::{FeeEstimate, TxStatus};
use katana_rpc_types_builder::{BlockBuilder, ReceiptBuilder};
use katana_tasks::{Result as TaskResult, TaskSpawner};

use crate::permit::Permits;
use crate::utils::events::{Cursor, EventBlockId};
use crate::{utils, DEFAULT_ESTIMATE_FEE_MAX_CONCURRENT_REQUESTS};

mod blockifier;
mod config;
mod list;
mod pending;
mod read;
mod trace;
mod write;

#[cfg(feature = "cartridge")]
pub use config::PaymasterConfig;
pub use config::StarknetApiConfig;
pub use pending::PendingBlockProvider;

pub type StarknetApiResult<T> = Result<T, StarknetApiError>;

/// Handler for the Starknet JSON-RPC server.
///
/// This struct implements all the JSON-RPC traits required to serve the Starknet API (ie,
/// [read](katana_rpc_api::starknet::StarknetApi),
/// [write](katana_rpc_api::starknet::StarknetWriteApi), and
/// [trace](katana_rpc_api::starknet::StarknetTraceApi) APIs.
#[derive(Debug)]
pub struct StarknetApi<Pool, PP, PF>
where
    Pool: TransactionPool,
    PP: PendingBlockProvider,
    PF: ProviderFactory,
{
    inner: Arc<StarknetApiInner<Pool, PP, PF>>,
}

#[derive(Debug)]
struct StarknetApiInner<Pool, PP, PF>
where
    Pool: TransactionPool,
    PP: PendingBlockProvider,
    PF: ProviderFactory,
{
    pool: Pool,
    chain_spec: Arc<ChainSpec>,
    gas_oracle: GasPriceOracle,
    storage: PF,
    task_spawner: TaskSpawner,
    estimate_fee_permit: Permits,
    pending_block_provider: PP,
    config: StarknetApiConfig,
}

impl<Pool, PP, PF> StarknetApi<Pool, PP, PF>
where
    Pool: TransactionPool,
    PP: PendingBlockProvider,
    PF: ProviderFactory,
{
    #[allow(clippy::too_many_arguments)]
    pub fn new(
        chain_spec: Arc<ChainSpec>,
        pool: Pool,
        task_spawner: TaskSpawner,
        pending_block_provider: PP,
        gas_oracle: GasPriceOracle,
        config: StarknetApiConfig,
        storage2: PF,
    ) -> Self {
        Self::new_inner(
            chain_spec,
            pool,
            task_spawner,
            config,
            pending_block_provider,
            gas_oracle,
            storage2,
        )
    }

    #[allow(clippy::too_many_arguments)]
    fn new_inner(
        chain_spec: Arc<ChainSpec>,
        pool: Pool,
        task_spawner: TaskSpawner,
        config: StarknetApiConfig,
        pending_block_provider: PP,
        gas_oracle: GasPriceOracle,
        storage2: PF,
    ) -> Self {
        let total_permits = config
            .max_concurrent_estimate_fee_requests
            .unwrap_or(DEFAULT_ESTIMATE_FEE_MAX_CONCURRENT_REQUESTS);
        let estimate_fee_permit = Permits::new(total_permits);

        let inner = StarknetApiInner {
            chain_spec,
            pool,
            task_spawner,
            estimate_fee_permit,
            config,
            pending_block_provider,
            gas_oracle,
            storage: storage2,
        };

        Self { inner: Arc::new(inner) }
    }

    pub fn pool(&self) -> &Pool {
        &self.inner.pool
    }

    pub fn storage(&self) -> &PF {
        &self.inner.storage
    }

    pub fn estimate_fee_permit(&self) -> &Permits {
        &self.inner.estimate_fee_permit
    }

    pub fn config(&self) -> &StarknetApiConfig {
        &self.inner.config
    }
}

impl<Pool, PP, PF> StarknetApi<Pool, PP, PF>
where
    Pool: TransactionPool + 'static,
    PP: PendingBlockProvider,
    PF: ProviderFactory,
{
    /// Spawns an async function that is mostly CPU-bound blocking task onto the manager's blocking
    /// pool.
    async fn on_cpu_blocking_task<T, F>(&self, func: T) -> StarknetApiResult<F::Output>
    where
        T: FnOnce(Self) -> F,
        F: Future + Send + 'static,
        F::Output: Send + 'static,
    {
        use tokio::runtime::Builder;

        let this = self.clone();
        let future = func(this);
        let span = tracing::Span::current();

        let task = move || {
            let _enter = span.enter();
            Builder::new_current_thread()
                .enable_all()
                .build()
                .expect("failed to build tokio runtime")
                .block_on(future)
        };

        match self.inner.task_spawner.cpu_bound().spawn(task).await {
            TaskResult::Ok(result) => Ok(result),
            TaskResult::Err(err) => {
                Err(StarknetApiError::unexpected(format!("internal task execution failed: {err}")))
            }
        }
    }

    pub async fn on_io_blocking_task<F, R>(&self, func: F) -> StarknetApiResult<R>
    where
        F: FnOnce(Self) -> R + Send + 'static,
        R: Send + 'static,
    {
        let this = self.clone();
        let span = tracing::Span::current();
        match self
            .inner
            .task_spawner
            .spawn_blocking(move || {
                let _enter = span.enter();
                func(this)
            })
            .await
        {
            TaskResult::Ok(result) => Ok(result),
            TaskResult::Err(err) => {
                Err(StarknetApiError::unexpected(format!("internal task execution failed: {err}")))
            }
        }
    }
}

impl<Pool, PP, PF> StarknetApi<Pool, PP, PF>
where
    Pool: TransactionPool + 'static,
    PP: PendingBlockProvider,
    PF: ProviderFactory,
    <PF as ProviderFactory>::Provider: ProviderRO,
{
    fn estimate_fee_with(
        &self,
        transactions: Vec<ExecutableTxWithHash>,
        block_id: BlockIdOrTag,
        flags: katana_executor::ExecutionFlags,
    ) -> StarknetApiResult<Vec<FeeEstimate>> {
        // get the state and block env at the specified block for execution
        let state = self.state(&block_id)?;
        let env = self.block_env_at(&block_id)?;
        let versioned_constant_overrides = self.inner.config.versioned_constant_overrides.as_ref();

        // do estimations
        blockifier::estimate_fees(
            self.inner.chain_spec.as_ref(),
            state,
            env,
            versioned_constant_overrides,
            transactions,
            flags,
        )
    }

    pub fn state(&self, block_id: &BlockIdOrTag) -> StarknetApiResult<Box<dyn StateProvider>> {
        let provider = self.storage().provider();

        let state = match block_id {
            BlockIdOrTag::PreConfirmed => {
                if let pending_state @ Some(..) =
                    self.inner.pending_block_provider.pending_state()?
                {
                    pending_state
                } else {
                    Some(provider.latest()?)
                }
            }

            BlockIdOrTag::L1Accepted => None,
            BlockIdOrTag::Latest => Some(provider.latest()?),
            BlockIdOrTag::Hash(hash) => provider.historical((*hash).into())?,
            BlockIdOrTag::Number(num) => provider.historical((*num).into())?,
        };

        state.ok_or(StarknetApiError::BlockNotFound)
    }

    fn block_env_at(&self, block_id: &BlockIdOrTag) -> StarknetApiResult<BlockEnv> {
        let provider = self.storage().provider();

        let env = match block_id {
            BlockIdOrTag::PreConfirmed => {
                if let Some(block) =
                    self.inner.pending_block_provider.get_pending_block_with_txs()?
                {
                    Some(BlockEnv {
                        number: block.block_number,
                        timestamp: block.timestamp,
                        l1_gas_prices: GasPrices {
                            eth: block.l1_gas_price.price_in_wei.try_into().unwrap(),
                            strk: block.l1_gas_price.price_in_fri.try_into().unwrap(),
                        },
                        l2_gas_prices: GasPrices {
                            eth: block.l2_gas_price.price_in_wei.try_into().unwrap(),
                            strk: block.l2_gas_price.price_in_fri.try_into().unwrap(),
                        },
                        l1_data_gas_prices: GasPrices {
                            eth: block.l1_data_gas_price.price_in_wei.try_into().unwrap(),
                            strk: block.l1_data_gas_price.price_in_fri.try_into().unwrap(),
                        },
                        starknet_version: block.starknet_version.try_into().unwrap(),
                        sequencer_address: block.sequencer_address,
                    })
                }
                // else, we create a new block env and update the values to reflect the current
                // state.
                else {
                    let num = provider.latest_number()?;
                    let mut env = provider.block_env_at(num.into())?.expect("missing block env");

                    env.number += 1;
                    env.timestamp = get_current_timestamp().as_secs() as u64;
                    env.l2_gas_prices = self.inner.gas_oracle.l2_gas_prices();
                    env.l1_gas_prices = self.inner.gas_oracle.l1_gas_prices();
                    env.l1_data_gas_prices = self.inner.gas_oracle.l1_data_gas_prices();

                    Some(env)
                }
            }

            BlockIdOrTag::L1Accepted => None,
            BlockIdOrTag::Latest => provider.block_env_at(provider.latest_number()?.into())?,
            BlockIdOrTag::Hash(hash) => provider.block_env_at((*hash).into())?,
            BlockIdOrTag::Number(num) => provider.block_env_at((*num).into())?,
        };

        env.ok_or(StarknetApiError::BlockNotFound)
    }

    fn block_hash_and_number(&self) -> StarknetApiResult<BlockHashAndNumberResponse> {
        let provider = self.storage().provider();
        let hash = provider.latest_hash()?;
        let number = provider.latest_number()?;
        Ok(BlockHashAndNumberResponse::new(hash, number))
    }

    pub async fn class_at_hash(
        &self,
        block_id: BlockIdOrTag,
        class_hash: ClassHash,
    ) -> StarknetApiResult<Class> {
        self.on_io_blocking_task(move |this| {
            let state = this.state(&block_id)?;

            let Some(class) = state.class(class_hash)? else {
                return Err(StarknetApiError::ClassHashNotFound);
            };

            Ok(Class::try_from(class).unwrap())
        })
        .await?
    }

    pub async fn class_hash_at_address(
        &self,
        block_id: BlockIdOrTag,
        contract_address: ContractAddress,
    ) -> StarknetApiResult<ClassHash> {
        self.on_io_blocking_task(move |this| {
            // Contract address 0x1 and 0x2 are special system contracts and does not
            // have a class.
            //
            // See https://docs.starknet.io/architecture-and-concepts/network-architecture/starknet-state/#address_0x1.
            if contract_address == ContractAddress::ONE || contract_address == ContractAddress::TWO
            {
                return Ok(ClassHash::ZERO);
            }

            let state = this.state(&block_id)?;
            let class_hash = state.class_hash_of_contract(contract_address)?;
            class_hash.ok_or(StarknetApiError::ContractNotFound)
        })
        .await?
    }

    pub async fn class_at_address(
        &self,
        block_id: BlockIdOrTag,
        contract_address: ContractAddress,
    ) -> StarknetApiResult<Class> {
        let hash = self.class_hash_at_address(block_id, contract_address).await?;
        let class = self.class_at_hash(block_id, hash).await?;
        Ok(class)
    }

    pub async fn compiled_class_at_hash(
        &self,
        class_hash: ClassHash,
    ) -> StarknetApiResult<CompiledClass> {
        let class = self
            .on_io_blocking_task(move |this| {
                let state = this.state(&BlockIdOrTag::Latest)?;
                state.class(class_hash)?.ok_or(StarknetApiError::ClassHashNotFound)
            })
            .await??;

        self.on_cpu_blocking_task(move |_| async move {
            class.compile().map_err(|e| {
                StarknetApiError::CompilationError(CompilationErrorData {
                    compilation_error: e.to_string(),
                })
            })
        })
        .await?
    }

    pub fn storage_at(
        &self,
        contract_address: ContractAddress,
        storage_key: StorageKey,
        block_id: BlockIdOrTag,
    ) -> StarknetApiResult<StorageValue> {
        let state = self.state(&block_id)?;

        // Check that contract exist by checking the class hash of the contract,
        // unless its address 0x1 or 0x2 which are special system contracts and does not
        // have a class.
<<<<<<< HEAD
        // See:
        //  https://docs.starknet.io/learn/protocol/state#address-0x1.
        //  https://docs.starknet.io/learn/protocol/data-availability#v0-13-4
        if contract_address.0 != Felt::ONE
            && contract_address.0 != Felt::TWO
=======
        //
        // See https://docs.starknet.io/architecture-and-concepts/network-architecture/starknet-state/#address_0x1.
        if contract_address != ContractAddress::ONE
            && contract_address != ContractAddress::TWO
>>>>>>> 977dd0bd
            && state.class_hash_of_contract(contract_address)?.is_none()
        {
            return Err(StarknetApiError::ContractNotFound);
        }

        let value = state.storage(contract_address, storage_key)?;
        Ok(value.unwrap_or_default())
    }

    pub async fn block_tx_count(&self, block_id: BlockIdOrTag) -> StarknetApiResult<u64> {
        let count = self
            .on_io_blocking_task(move |this| {
                let provider = this.storage().provider();

                let block_id: BlockHashOrNumber = match block_id {
                    BlockIdOrTag::L1Accepted => return Ok(None),

                    BlockIdOrTag::PreConfirmed => {
                        if let Some(block) =
                            this.inner.pending_block_provider.get_pending_block_with_tx_hashes()?
                        {
                            return Ok(Some(block.transactions.len() as u64));
                        } else {
                            return Ok(None);
                        }
                    }
                    BlockIdOrTag::Latest => provider.latest_number()?.into(),
                    BlockIdOrTag::Number(num) => num.into(),
                    BlockIdOrTag::Hash(hash) => hash.into(),
                };

                let count = provider.transaction_count_by_block(block_id)?;
                Result::<_, StarknetApiError>::Ok(count)
            })
            .await??;

        if let Some(count) = count {
            Ok(count)
        } else {
            Err(StarknetApiError::BlockNotFound)
        }
    }

    async fn latest_block_number(&self) -> StarknetApiResult<BlockNumberResponse> {
        self.on_io_blocking_task(move |this| {
            let block_number = this.storage().provider().latest_number()?;
            Ok(BlockNumberResponse { block_number })
        })
        .await?
    }

    pub async fn nonce_at(
        &self,
        block_id: BlockIdOrTag,
        contract_address: ContractAddress,
    ) -> StarknetApiResult<Nonce> {
        self.on_io_blocking_task(move |this| {
            let pending_nonce = if matches!(block_id, BlockIdOrTag::PreConfirmed) {
                this.inner.pool.get_nonce(contract_address)
            } else {
                None
            };

            match pending_nonce {
                Some(pending_nonce) => Ok(pending_nonce),
                None => {
                    let state = this.state(&block_id)?;
                    state.nonce(contract_address)?.ok_or(StarknetApiError::ContractNotFound)
                }
            }
        })
        .await?
    }

    async fn transaction_by_block_id_and_index(
        &self,
        block_id: BlockIdOrTag,
        index: u64,
    ) -> StarknetApiResult<RpcTxWithHash> {
        let tx = self
            .on_io_blocking_task(move |this| {
                // TEMP: have to handle pending tag independently for now
                let tx = if BlockIdOrTag::PreConfirmed == block_id {
                    this.inner.pending_block_provider.get_pending_transaction_by_index(index)?
                } else {
                    let provider = this.storage().provider();

                    let block_num = provider
                        .convert_block_id(block_id)?
                        .map(BlockHashOrNumber::Num)
                        .ok_or(StarknetApiError::BlockNotFound)?;

                    provider
                        .transaction_by_block_and_idx(block_num, index)?
                        .map(RpcTxWithHash::from)
                };

                StarknetApiResult::Ok(tx)
            })
            .await??;

        if let Some(tx) = tx {
            Ok(tx)
        } else {
            Err(StarknetApiError::InvalidTxnIndex)
        }
    }

    async fn transaction(&self, hash: TxHash) -> StarknetApiResult<RpcTxWithHash> {
        let tx = self
            .on_io_blocking_task(move |this| {
                if let pending_tx @ Some(..) =
                    this.inner.pending_block_provider.get_pending_transaction(hash)?
                {
                    Result::<_, StarknetApiError>::Ok(pending_tx)
                } else {
                    let tx = this
                        .storage()
                        .provider()
                        .transaction_by_hash(hash)?
                        .map(RpcTxWithHash::from);

                    Result::<_, StarknetApiError>::Ok(tx)
                }
            })
            .await??;

        if let Some(tx) = tx {
            Ok(tx)
        } else {
            Err(StarknetApiError::TxnHashNotFound)
        }
    }

    async fn receipt(&self, hash: Felt) -> StarknetApiResult<TxReceiptWithBlockInfo> {
        let receipt = self
            .on_io_blocking_task(move |this| {
                if let pending_receipt @ Some(..) =
                    this.inner.pending_block_provider.get_pending_receipt(hash)?
                {
                    StarknetApiResult::Ok(pending_receipt)
                } else {
                    let provider = this.storage().provider();
                    StarknetApiResult::Ok(ReceiptBuilder::new(hash, provider).build()?)
                }
            })
            .await??;

        if let Some(receipt) = receipt {
            Ok(receipt)
        } else {
            Err(StarknetApiError::TxnHashNotFound)
        }
    }

    async fn transaction_status(&self, hash: TxHash) -> StarknetApiResult<TxStatus> {
        let status = self
            .on_io_blocking_task(move |this| {
                let provider = this.storage().provider();
                let status = provider.transaction_status(hash)?;

                if let Some(status) = status {
                    // TODO: this might not work once we allow querying for 'failed' transactions
                    // from the provider
                    let Some(receipt) = provider.receipt_by_hash(hash)? else {
                        let error = StarknetApiError::unexpected(
                            "Transaction hash exist, but the receipt is missing",
                        );
                        return Err(error);
                    };

                    let exec_status = if let Some(reason) = receipt.revert_reason() {
                        katana_rpc_types::ExecutionResult::Reverted { reason: reason.to_string() }
                    } else {
                        katana_rpc_types::ExecutionResult::Succeeded
                    };

                    let status = match status {
                        FinalityStatus::AcceptedOnL1 => TxStatus::AcceptedOnL1(exec_status),
                        FinalityStatus::AcceptedOnL2 => TxStatus::AcceptedOnL2(exec_status),
                        FinalityStatus::PreConfirmed => TxStatus::PreConfirmed(exec_status),
                    };

                    return Ok(Some(status));
                }

                // seach in the pending block if the transaction is not found
                if let Some(receipt) =
                    this.inner.pending_block_provider.get_pending_receipt(hash)?
                {
                    Ok(Some(TxStatus::PreConfirmed(receipt.receipt.execution_result().clone())))
                } else {
                    Ok(None)
                }
            })
            .await??;

        if let Some(status) = status {
            Ok(status)
        } else {
            let _ = self.inner.pool.get(hash).ok_or(StarknetApiError::TxnHashNotFound)?;
            Ok(TxStatus::Received)
        }
    }

    pub async fn block_with_txs(
        &self,
        block_id: BlockIdOrTag,
    ) -> StarknetApiResult<MaybePreConfirmedBlock> {
        let block = self
            .on_io_blocking_task(move |this| {
                let provider = this.storage().provider();

                if BlockIdOrTag::PreConfirmed == block_id {
                    if let Some(block) =
                        this.inner.pending_block_provider.get_pending_block_with_txs()?
                    {
                        return Ok(Some(MaybePreConfirmedBlock::PreConfirmed(block)));
                    }
                }

                if let Some(num) = provider.convert_block_id(block_id)? {
                    let block = katana_rpc_types_builder::BlockBuilder::new(num.into(), provider)
                        .build()?
                        .map(MaybePreConfirmedBlock::Confirmed);

                    StarknetApiResult::Ok(block)
                } else {
                    StarknetApiResult::Ok(None)
                }
            })
            .await??;

        if let Some(block) = block {
            Ok(block)
        } else {
            Err(StarknetApiError::BlockNotFound)
        }
    }

    async fn block_with_receipts(
        &self,
        block_id: BlockIdOrTag,
    ) -> StarknetApiResult<GetBlockWithReceiptsResponse> {
        let block = self
            .on_io_blocking_task(move |this| {
                let provider = this.storage().provider();

                if BlockIdOrTag::PreConfirmed == block_id {
                    if let Some(block) =
                        this.inner.pending_block_provider.get_pending_block_with_receipts()?
                    {
                        return Ok(Some(GetBlockWithReceiptsResponse::PreConfirmed(block)));
                    }
                }

                if let Some(num) = provider.convert_block_id(block_id)? {
                    let block = katana_rpc_types_builder::BlockBuilder::new(num.into(), provider)
                        .build_with_receipts()?
                        .map(GetBlockWithReceiptsResponse::Block);

                    StarknetApiResult::Ok(block)
                } else {
                    StarknetApiResult::Ok(None)
                }
            })
            .await??;

        if let Some(block) = block {
            Ok(block)
        } else {
            Err(StarknetApiError::BlockNotFound)
        }
    }

    pub async fn block_with_tx_hashes(
        &self,
        block_id: BlockIdOrTag,
    ) -> StarknetApiResult<GetBlockWithTxHashesResponse> {
        let block = self
            .on_io_blocking_task(move |this| {
                let provider = this.storage().provider();

                if BlockIdOrTag::PreConfirmed == block_id {
                    if let Some(block) =
                        this.inner.pending_block_provider.get_pending_block_with_tx_hashes()?
                    {
                        return Ok(Some(GetBlockWithTxHashesResponse::PreConfirmed(block)));
                    }
                }

                if let Some(num) = provider.convert_block_id(block_id)? {
                    let block = katana_rpc_types_builder::BlockBuilder::new(num.into(), provider)
                        .build_with_tx_hash()?
                        .map(GetBlockWithTxHashesResponse::Block);

                    StarknetApiResult::Ok(block)
                } else {
                    StarknetApiResult::Ok(None)
                }
            })
            .await??;

        if let Some(block) = block {
            Ok(block)
        } else {
            Err(StarknetApiError::BlockNotFound)
        }
    }

    pub async fn state_update(&self, block_id: BlockIdOrTag) -> StarknetApiResult<StateUpdate> {
        let state_update = self
            .on_io_blocking_task(move |this| {
                let provider = this.storage().provider();

                let block_id = match block_id {
                    BlockIdOrTag::Number(num) => BlockHashOrNumber::Num(num),
                    BlockIdOrTag::Hash(hash) => BlockHashOrNumber::Hash(hash),
                    BlockIdOrTag::Latest => provider.latest_number().map(BlockHashOrNumber::Num)?,

                    // TODO: Implement for L1 accepted and preconfirmed block id
                    BlockIdOrTag::L1Accepted => {
                        return Err(StarknetApiError::BlockNotFound);
                    }

                    BlockIdOrTag::PreConfirmed => {
                        if let Some(state_update) =
                            this.inner.pending_block_provider.get_pending_state_update()?
                        {
                            let state_update = StateUpdate::PreConfirmed(state_update);
                            return StarknetApiResult::Ok(Some(state_update));
                        } else {
                            return StarknetApiResult::Ok(None);
                        }
                    }
                };

                let state_update =
                    katana_rpc_types_builder::StateUpdateBuilder::new(block_id, provider)
                        .build()?
                        .map(StateUpdate::Update);

                StarknetApiResult::Ok(state_update)
            })
            .await??;

        if let Some(state_update) = state_update {
            Ok(state_update)
        } else {
            Err(StarknetApiError::BlockNotFound)
        }
    }

    async fn events(&self, filter: EventFilterWithPage) -> StarknetApiResult<GetEventsResponse> {
        let EventFilterWithPage { event_filter, result_page_request } = filter;
        let ResultPageRequest { continuation_token, chunk_size } = result_page_request;

        if let Some(max_size) = self.inner.config.max_event_page_size {
            if chunk_size > max_size {
                return Err(StarknetApiError::PageSizeTooBig(PageSizeTooBigData {
                    requested: chunk_size,
                    max_allowed: max_size,
                }));
            }
        }

        self.on_io_blocking_task(move |this| {
            let from = match event_filter.from_block {
                Some(id) => id,
                None => BlockIdOrTag::Number(0),
            };

            let to = match event_filter.to_block {
                Some(id) => id,
                None => BlockIdOrTag::PreConfirmed,
            };

            let keys = event_filter.keys.filter(|keys| !(keys.len() == 1 && keys.is_empty()));
            let continuation_token = if let Some(token) = continuation_token {
                Some(MaybeForkedContinuationToken::parse(&token)?)
            } else {
                None
            };

            let events = this.events_inner(
                from,
                to,
                event_filter.address,
                keys,
                continuation_token,
                chunk_size,
            )?;

            Ok(events)
        })
        .await?
    }

    // TODO: should document more and possible find a simpler solution(?)
    fn events_inner(
        &self,
        from_block: BlockIdOrTag,
        to_block: BlockIdOrTag,
        address: Option<ContractAddress>,
        keys: Option<Vec<Vec<Felt>>>,
        continuation_token: Option<MaybeForkedContinuationToken>,
        chunk_size: u64,
    ) -> StarknetApiResult<GetEventsResponse> {
        let provider = self.storage().provider();

        let from = self.resolve_event_block_id_if_forked(from_block)?;
        let to = self.resolve_event_block_id_if_forked(to_block)?;

        // reserved buffer to fill up with events to avoid reallocations
        let mut events = Vec::with_capacity(chunk_size as usize);
        let filter = utils::events::Filter { address, keys: keys.clone() };

        match (from, to) {
            (EventBlockId::Num(from), EventBlockId::Num(to)) => {
                let from_after_forked_if_any = from;

                let cursor = continuation_token.and_then(|t| t.to_token().map(|t| t.into()));
                let block_range = from_after_forked_if_any..=to;

                let cursor = utils::events::fetch_events_at_blocks(
                    provider,
                    block_range,
                    &filter,
                    chunk_size,
                    cursor,
                    &mut events,
                )?;

                let continuation_token = cursor.map(|c| c.into_rpc_cursor().to_string());
                let events_page = GetEventsResponse { events, continuation_token };

                Ok(events_page)
            }

            (EventBlockId::Num(from), EventBlockId::Pending) => {
                let from_after_forked_if_any = from;

                let cursor = continuation_token.and_then(|t| t.to_token().map(|t| t.into()));
                let latest = provider.latest_number()?;
                let block_range = from_after_forked_if_any..=latest;

                let int_cursor = utils::events::fetch_events_at_blocks(
                    provider,
                    block_range,
                    &filter,
                    chunk_size,
                    cursor.clone(),
                    &mut events,
                )?;

                // if the internal cursor is Some, meaning the buffer is full and we havent
                // reached the latest block.
                if let Some(c) = int_cursor {
                    let continuation_token = Some(c.into_rpc_cursor().to_string());
                    return Ok(GetEventsResponse { events, continuation_token });
                }

                if let Some(block) =
                    self.inner.pending_block_provider.get_pending_block_with_receipts()?
                {
                    let cursor = utils::events::fetch_pending_events(
                        &block,
                        &filter,
                        chunk_size,
                        cursor,
                        &mut events,
                    )?;

                    let continuation_token = Some(cursor.into_rpc_cursor().to_string());
                    Ok(GetEventsResponse { events, continuation_token })
                } else {
                    let cursor = Cursor::new_block(latest + 1);
                    let continuation_token = Some(cursor.into_rpc_cursor().to_string());
                    Ok(GetEventsResponse { events, continuation_token })
                }
            }

            (EventBlockId::Pending, EventBlockId::Pending) => {
                if let Some(block) =
                    self.inner.pending_block_provider.get_pending_block_with_receipts()?
                {
                    let cursor = continuation_token.and_then(|t| t.to_token().map(|t| t.into()));
                    let new_cursor = utils::events::fetch_pending_events(
                        &block,
                        &filter,
                        chunk_size,
                        cursor,
                        &mut events,
                    )?;

                    let continuation_token = Some(new_cursor.into_rpc_cursor().to_string());
                    Ok(GetEventsResponse { events, continuation_token })
                } else {
                    let latest = provider.latest_number()?;
                    let new_cursor = Cursor::new_block(latest);

                    let continuation_token = Some(new_cursor.into_rpc_cursor().to_string());
                    Ok(GetEventsResponse { events, continuation_token })
                }
            }

            (EventBlockId::Pending, EventBlockId::Num(_)) => Err(StarknetApiError::unexpected(
                "Invalid block range; `from` block must be lower than `to`",
            )),
        }
    }

    // Determine the block number based on its Id. In the case where the block id is a hash, we need
    // to check if the block is in the forked client AND within the valid range (ie lower than
    // forked block).
    fn resolve_event_block_id_if_forked(
        &self,
        id: BlockIdOrTag,
    ) -> StarknetApiResult<EventBlockId> {
        let provider = &self.storage().provider();

        let id = match id {
            BlockIdOrTag::L1Accepted => EventBlockId::Pending,
            BlockIdOrTag::PreConfirmed => EventBlockId::Pending,
            BlockIdOrTag::Number(num) => EventBlockId::Num(num),

            BlockIdOrTag::Latest => {
                let num = provider.convert_block_id(id)?;
                EventBlockId::Num(num.ok_or(StarknetApiError::BlockNotFound)?)
            }

            BlockIdOrTag::Hash(..) => {
                // Check first if the block hash belongs to a local block.
                if let Some(num) = provider.convert_block_id(id)? {
                    EventBlockId::Num(num)
                } else {
                    return Err(StarknetApiError::BlockNotFound);
                }
            }
        };

        Ok(id)
    }

    async fn get_proofs(
        &self,
        block_id: BlockIdOrTag,
        class_hashes: Option<Vec<ClassHash>>,
        contract_addresses: Option<Vec<ContractAddress>>,
        contracts_storage_keys: Option<Vec<ContractStorageKeys>>,
    ) -> StarknetApiResult<GetStorageProofResponse> {
        self.on_io_blocking_task(move |this| {
            let provider = this.storage().provider();

            let Some(block_num) = provider.convert_block_id(block_id)? else {
                return Err(StarknetApiError::BlockNotFound);
            };

            // Check if the total number of keys requested exceeds the RPC limit.
            if let Some(limit) = this.inner.config.max_proof_keys {
                let total_keys = class_hashes.as_ref().map(|v| v.len()).unwrap_or(0)
                    + contract_addresses.as_ref().map(|v| v.len()).unwrap_or(0)
                    + contracts_storage_keys.as_ref().map(|v| v.len()).unwrap_or(0);

                let total_keys = total_keys as u64;
                if total_keys > limit {
                    return Err(StarknetApiError::ProofLimitExceeded(ProofLimitExceededData {
                        limit,
                        total: total_keys,
                    }));
                }
            }

            // TODO: the way we handle the block id is very clanky. change it!
            let state = this.state(&BlockIdOrTag::Number(block_num))?;
            let block_hash = provider
                .block_hash_by_num(block_num)?
                .ok_or(ProviderError::MissingBlockHeader(block_num))?;

            // --- Get classes proof (if any)

            let classes_proof = if let Some(classes) = class_hashes {
                let proofs = state.class_multiproof(classes)?;
                ClassesProof { nodes: proofs.into() }
            } else {
                ClassesProof::default()
            };

            // --- Get contracts proof (if any)

            let contracts_proof = if let Some(addresses) = contract_addresses {
                let proofs = state.contract_multiproof(addresses.clone())?;
                let mut contract_leaves_data = Vec::new();

                for address in addresses {
                    let nonce = state.nonce(address)?.unwrap_or_default();
                    let class_hash = state.class_hash_of_contract(address)?.unwrap_or_default();
                    let storage_root = state.storage_root(address)?.unwrap_or_default();
                    contract_leaves_data.push(ContractLeafData { storage_root, class_hash, nonce });
                }

                ContractsProof { nodes: proofs.into(), contract_leaves_data }
            } else {
                ContractsProof::default()
            };

            // --- Get contracts storage proof (if any)

            let contracts_storage_proofs = if let Some(contract_storage) = contracts_storage_keys {
                let mut nodes: Vec<Nodes> = Vec::new();

                for ContractStorageKeys { address, keys } in contract_storage {
                    let proofs = state.storage_multiproof(address, keys)?;
                    nodes.push(proofs.into());
                }

                ContractStorageProofs { nodes }
            } else {
                ContractStorageProofs::default()
            };

            let classes_tree_root = state.classes_root()?;
            let contracts_tree_root = state.contracts_root()?;
            let global_roots = GlobalRoots { block_hash, classes_tree_root, contracts_tree_root };

            Ok(GetStorageProofResponse {
                global_roots,
                classes_proof,
                contracts_proof,
                contracts_storage_proofs,
            })
        })
        .await?
    }
}

/////////////////////////////////////////////////////
// `StarknetApiExt` Implementations
/////////////////////////////////////////////////////

impl<Pool, PP, PF> StarknetApi<Pool, PP, PF>
where
    Pool: TransactionPool + 'static,
    PP: PendingBlockProvider,
    PF: ProviderFactory,
    <PF as ProviderFactory>::Provider: ProviderRO,
{
    async fn blocks(&self, request: GetBlocksRequest) -> StarknetApiResult<GetBlocksResponse> {
        self.on_io_blocking_task(move |this| {
            let provider = this.storage().provider();

            // Parse continuation token to get starting point
            let start_from = if let Some(token_str) = request.result_page_request.continuation_token
            {
                // Parse the continuation token and extract the item number
                ListContinuationToken::parse(&token_str)
                    .map(|token| token.item_n)
                    .map_err(|_| StarknetApiError::InvalidContinuationToken)?
            } else {
                request.from
            };

            // `latest_number` returns the number of the latest block, and block number starts from
            // 0.
            //
            // Unlike for `StarknetApi::transactions` where we use
            // `TransactionsProviderExt::total_transactions` which returns the total
            // number of transactions overall, the block number here is a block index so we don't
            // need to subtract by 1.
            let last_block_idx = provider.latest_number()?;
            let chunk_size = request.result_page_request.chunk_size;

            // Determine the theoretical end of the range based on how many blocks we actually
            // have and the `to` field of this query. The range shouldn't exceed the total of
            // available blocks!
            //
            // If the `to` field is not provided, we assume the end of the range is the last
            // block.
            let max_block_end =
                request.to.map(|to| to.min(last_block_idx)).unwrap_or(last_block_idx);

            // Get the end of the range based solely on the chunk size.
            // We must respect the chunk size if the range is larger than the chunk size.
            //
            // Subtract by one because we're referring this as a block index.
            let chunked_end = start_from.saturating_add(chunk_size).saturating_sub(1);
            // But, it must not exceed the theoretical end of the range.
            let abs_end = chunked_end.min(max_block_end);

            // Unlike the transactiosn counterpart, we don't need to add by one here because the
            // range is inclusive.
            let block_range = start_from..=abs_end;
            let mut blocks = Vec::with_capacity(chunk_size as usize);

            for block_num in block_range {
                let block = BlockBuilder::new(block_num.into(), &provider)
                    .build_with_tx_hash()?
                    .expect("must exist");

                blocks.push(block);
            }

            // Calculate the next block index to fetch after this query's range.
            let next_block_idx = abs_end + 1;

            // Create a continuation token if we have still more blocks to fetch.
            //
            // `next_block_idx` is not included in this query, hence why we're using <=.
            let continuation_token = if next_block_idx <= max_block_end {
                Some(ListContinuationToken { item_n: next_block_idx }.to_string())
            } else {
                None
            };

            Ok(GetBlocksResponse { blocks, continuation_token })
        })
        .await?
    }

    // NOTE: The current implementation of this method doesn't support pending transactions.
    async fn transactions(
        &self,
        request: GetTransactionsRequest,
    ) -> StarknetApiResult<GetTransactionsResponse> {
        self.on_io_blocking_task(move |this| {
            let provider = this.storage().provider();

            // Resolve the starting point for this query.
            let start_from = if let Some(token_str) = request.result_page_request.continuation_token
            {
                ListContinuationToken::parse(&token_str)
                    .map(|token| token.item_n)
                    .map_err(|_| StarknetApiError::InvalidContinuationToken)?
            } else {
                request.from
            };

            let last_txn_idx = (provider.total_transactions()? as TxNumber).saturating_sub(1);
            let chunk_size = request.result_page_request.chunk_size;

            // Determine the theoretical end of the range based on how many transactions we actually
            // have and the `to` field of this query. The range shouldn't exceed the total of
            // available transactions!
            //
            // If the `to` field is not provided, we assume the end of the range is the last
            // transaction.
            let max_txn_end = request.to.map(|to| to.min(last_txn_idx)).unwrap_or(last_txn_idx);

            // Get the end of the range based solely on the chunk size.
            // We must respect the chunk size if the range is larger than the chunk size.
            //
            // Subtract by one because we're referring this as a transaction index.
            let chunked_end = start_from.saturating_add(chunk_size).saturating_sub(1);
            // But, it must not exceed the theoretical end of the range.
            let abs_end = chunked_end.min(max_txn_end);

            // Calculate the next transaction index to fetch after this query's range.
            let next_txn_idx = abs_end + 1;

            // We use `next_txn_idx` because the range is non-inclusive - we want to include the
            // transaction pointed by `abs_end`.
            let tx_range = start_from..next_txn_idx;
            let tx_hashes = provider.transaction_hashes_in_range(tx_range)?;

            let mut transactions: Vec<TransactionListItem> = Vec::with_capacity(tx_hashes.len());

            for hash in tx_hashes {
                let transaction =
                    provider.transaction_by_hash(hash)?.map(RpcTxWithHash::from).ok_or(
                        StarknetApiError::unexpected(format!("transaction is missing; {hash:#}")),
                    )?;

                let receipt = ReceiptBuilder::new(hash, &provider).build()?.ok_or(
                    StarknetApiError::unexpected(format!("transaction is missing; {hash:#}")),
                )?;

                transactions.push(TransactionListItem { transaction, receipt });
            }

            // Generate continuation token if there are more transactions
            let continuation_token = if next_txn_idx <= max_txn_end {
                // the token should point to the next transaction because `abs_end` is included in
                // this query.
                Some(ListContinuationToken { item_n: next_txn_idx }.to_string())
            } else {
                None
            };

            Ok(GetTransactionsResponse { transactions, continuation_token })
        })
        .await?
    }

    async fn total_transactions(&self) -> StarknetApiResult<TxNumber> {
        self.on_io_blocking_task(move |this| {
            let provider = this.storage().provider();
            let total = provider.total_transactions()? as TxNumber;
            Ok(total)
        })
        .await?
    }
}

impl<Pool, PP, PF> Clone for StarknetApi<Pool, PP, PF>
where
    Pool: TransactionPool,
    PP: PendingBlockProvider,
    PF: ProviderFactory,
{
    fn clone(&self) -> Self {
        Self { inner: Arc::clone(&self.inner) }
    }
}<|MERGE_RESOLUTION|>--- conflicted
+++ resolved
@@ -427,18 +427,10 @@
         // Check that contract exist by checking the class hash of the contract,
         // unless its address 0x1 or 0x2 which are special system contracts and does not
         // have a class.
-<<<<<<< HEAD
-        // See:
-        //  https://docs.starknet.io/learn/protocol/state#address-0x1.
-        //  https://docs.starknet.io/learn/protocol/data-availability#v0-13-4
-        if contract_address.0 != Felt::ONE
-            && contract_address.0 != Felt::TWO
-=======
         //
         // See https://docs.starknet.io/architecture-and-concepts/network-architecture/starknet-state/#address_0x1.
         if contract_address != ContractAddress::ONE
             && contract_address != ContractAddress::TWO
->>>>>>> 977dd0bd
             && state.class_hash_of_contract(contract_address)?.is_none()
         {
             return Err(StarknetApiError::ContractNotFound);
