--- conflicted
+++ resolved
@@ -13,19 +13,11 @@
 use super::StarknetApi;
 use crate::starknet::pending::PendingBlockProvider;
 
-<<<<<<< HEAD
-impl<EF, Pool, Pending> StarknetApi<EF, Pool, Pending>
+impl<Pool, Pending, PF> StarknetApi<Pool, Pending, PF>
 where
-    EF: ExecutorFactory,
     Pool: TransactionPool + Send + Sync + 'static,
     <Pool as TransactionPool>::Transaction: From<BroadcastedTxWithChainId>,
     <Pool as TransactionPool>::Transaction: Into<RpcTxWithHash>,
-=======
-impl<Pool, PoolTx, Pending, PF> StarknetApi<Pool, Pending, PF>
-where
-    Pool: TransactionPool<Transaction = PoolTx> + Send + Sync + 'static,
-    PoolTx: From<BroadcastedTxWithChainId>,
->>>>>>> 1925f765
     Pending: PendingBlockProvider,
     PF: ProviderFactory,
 {
@@ -89,19 +81,11 @@
 }
 
 #[async_trait]
-<<<<<<< HEAD
-impl<EF, Pool, Pending> StarknetWriteApiServer for StarknetApi<EF, Pool, Pending>
+impl<Pool, Pending, PF> StarknetWriteApiServer for StarknetApi<Pool, Pending, PF>
 where
-    EF: ExecutorFactory,
     Pool: TransactionPool + Send + Sync + 'static,
     <Pool as TransactionPool>::Transaction: From<BroadcastedTxWithChainId>,
     RpcTxWithHash: From<<Pool as TransactionPool>::Transaction>,
-=======
-impl<Pool, PoolTx, Pending, PF> StarknetWriteApiServer for StarknetApi<Pool, Pending, PF>
-where
-    Pool: TransactionPool<Transaction = PoolTx> + Send + Sync + 'static,
-    PoolTx: From<BroadcastedTxWithChainId>,
->>>>>>> 1925f765
     Pending: PendingBlockProvider,
     PF: ProviderFactory,
 {
