use katana_genesis::Genesis;
use katana_primitives::block::{ExecutableBlock, GasPrices, PartialHeader};
use katana_primitives::chain::ChainId;
use katana_primitives::da::L1DataAvailabilityMode;
use katana_primitives::version::CURRENT_STARKNET_VERSION;

pub mod file;
pub mod utils;

pub use file::*;
pub use utils::DEFAULT_APPCHAIN_FEE_TOKEN_ADDRESS;

use crate::{FeeContracts, SettlementLayer};

/// The rollup chain specification.
#[derive(Debug, Clone, PartialEq, Eq)]
pub struct ChainSpec {
    /// The rollup network chain id.
    pub id: ChainId,

    /// The chain's genesis states.
    pub genesis: Genesis,

    /// The chain fee token contract.
    pub fee_contracts: FeeContracts,

    /// The chain's settlement layer configurations.
    pub settlement: SettlementLayer,
}

//////////////////////////////////////////////////////////////
// 	ChainSpec implementations
//////////////////////////////////////////////////////////////

impl ChainSpec {
    pub fn block(&self) -> ExecutableBlock {
        let header = PartialHeader {
            starknet_version: CURRENT_STARKNET_VERSION,
            number: self.genesis.number,
            timestamp: self.genesis.timestamp,
            parent_hash: self.genesis.parent_hash,
            l1_da_mode: L1DataAvailabilityMode::Calldata,
            l2_gas_prices: GasPrices::MIN,
            l1_gas_prices: self.genesis.gas_prices.clone(),
            l1_data_gas_prices: self.genesis.gas_prices.clone(),
            sequencer_address: self.genesis.sequencer_address,
        };

        let transactions = utils::GenesisTransactionsBuilder::new(self).build();

        ExecutableBlock { header, body: transactions }
    }
<<<<<<< HEAD
}

// /// Token that can be used for transaction fee payments on the chain.
// #[derive(Debug, Clone, Serialize, Deserialize)]
// #[cfg_attr(test, derive(PartialEq))]
// pub struct FeeContract {
//     pub strk: ContractAddress,
// }

// impl Default for FeeContract {
//     fn default() -> Self {
//         Self { strk: DEFAULT_APPCHAIN_FEE_TOKEN_ADDRESS }
//     }
// }
=======
}
>>>>>>> a17d6e6b
<|MERGE_RESOLUTION|>--- conflicted
+++ resolved
@@ -50,21 +50,4 @@
 
         ExecutableBlock { header, body: transactions }
     }
-<<<<<<< HEAD
-}
-
-// /// Token that can be used for transaction fee payments on the chain.
-// #[derive(Debug, Clone, Serialize, Deserialize)]
-// #[cfg_attr(test, derive(PartialEq))]
-// pub struct FeeContract {
-//     pub strk: ContractAddress,
-// }
-
-// impl Default for FeeContract {
-//     fn default() -> Self {
-//         Self { strk: DEFAULT_APPCHAIN_FEE_TOKEN_ADDRESS }
-//     }
-// }
-=======
-}
->>>>>>> a17d6e6b
+}