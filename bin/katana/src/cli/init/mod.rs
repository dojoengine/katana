--- conflicted
+++ resolved
@@ -62,11 +62,7 @@
 use clap::builder::NonEmptyStringValueParser;
 use clap::{Args, Subcommand};
 use deployment::DeploymentOutcome;
-<<<<<<< HEAD
-use katana_chain_spec::rollup::ChainConfigDir;
-=======
 use katana_chain_spec::rollup::{ChainConfigDir, DEFAULT_APPCHAIN_FEE_TOKEN_ADDRESS};
->>>>>>> a17d6e6b
 use katana_chain_spec::{rollup, FeeContracts, SettlementLayer};
 use katana_genesis::allocation::DevAllocationsGenerator;
 use katana_genesis::constant::DEFAULT_PREFUNDED_ACCOUNT_BALANCE;
@@ -250,15 +246,11 @@
         slot::add_paymasters_to_genesis(&mut genesis, &output.slot_paymasters.unwrap_or_default());
 
         // At the moment, the fee token is limited to a predefined token.
-<<<<<<< HEAD
-        let fee_contracts = FeeContracts::default();
-=======
         let fee_contracts = FeeContracts {
             eth: DEFAULT_APPCHAIN_FEE_TOKEN_ADDRESS,
             strk: DEFAULT_APPCHAIN_FEE_TOKEN_ADDRESS,
         };
 
->>>>>>> a17d6e6b
         let chain_spec = rollup::ChainSpec { id, genesis, settlement, fee_contracts };
 
         if let Some(path) = self.output_path {
@@ -396,16 +388,12 @@
         slot::add_paymasters_to_genesis(&mut genesis, &output.slot_paymasters.unwrap_or_default());
 
         // At the moment, the fee token is limited to a predefined token.
-<<<<<<< HEAD
-        let fee_contracts = FeeContracts::default();
-=======
         // At the moment, the fee token is limited to a predefined token.
         let fee_contracts = FeeContracts {
             eth: DEFAULT_APPCHAIN_FEE_TOKEN_ADDRESS,
             strk: DEFAULT_APPCHAIN_FEE_TOKEN_ADDRESS,
         };
 
->>>>>>> a17d6e6b
         let chain_spec = rollup::ChainSpec { id, genesis, settlement, fee_contracts };
 
         if let Some(path) = self.output_path {
