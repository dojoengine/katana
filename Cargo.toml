--- conflicted
+++ resolved
@@ -175,19 +175,6 @@
 criterion = "0.5.1"
 pprof = { version = "0.13.0", features = [ "criterion", "flamegraph" ] }
 
-<<<<<<< HEAD
-# alloy core
-alloy-primitives = { version = "1", default-features = false }
-alloy-sol-types = { version = "1", default-features = false }
-# alloy
-alloy-contract = { version = "1", default-features = false }
-alloy-network = { version = "1", default-features = false }
-alloy-provider = { version = "1", default-features = false }
-alloy-rpc-types-eth = { version = "1", default-features = false }
-alloy-signer = { version = "1", default-features = false }
-alloy-transport = { version = "1", default-features = false }
-alloy-transport-http = { version = "1", default-features = false }
-=======
 # alloys
 alloy-contract = { version = "1.0", default-features = false }
 alloy-network = { version = "1.0", default-features = false }
@@ -198,7 +185,6 @@
 alloy-sol-types = { version = "1.0", default-features = false }
 alloy-transport = { version = "1.0", default-features = false }
 alloy-transport-http = { version = "1.0", default-features = false }
->>>>>>> 8435c99e
 
 # macro
 proc-macro2 = "1.0"
